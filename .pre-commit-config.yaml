--- conflicted
+++ resolved
@@ -18,11 +18,4 @@
         id: ruff-check
         args: [ --fix ]
       - name: ruff format
-<<<<<<< HEAD
-        id: ruff-format
-      - name: fix implicit string concatenation
-        id: ruff-check
-        args: [ --select, ISC001, --fix ]
-=======
-        id: ruff-format
->>>>>>> d9cfe81f
+        id: ruff-format