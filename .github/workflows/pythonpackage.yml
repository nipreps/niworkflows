# This workflow will install Python dependencies, run tests and lint with a variety of Python versions
# For more information see: https://help.github.com/actions/language-and-framework-guides/using-python-with-github-actions

name: Python package

on:
  push:
    branches: [ '*' ]
    tags: [ '*' ]
  pull_request:
    branches: [ master, 'maint/*' ]
  schedule:
    - cron: '0 0 * * *'

<<<<<<< HEAD
=======
concurrency:
  group: python-${{ github.ref }}
  cancel-in-progress: true
>>>>>>> 914bc3af

jobs:
  check_if_skip:
    runs-on: ubuntu-latest
    outputs:
      commit_message: ${{ steps.get_commit_message.outputs.commit_message }}
    steps:
      - name: Get repo
        uses: actions/checkout@v3
        with:
          ref: ${{ github.event.pull_request.head.sha }}
      - name: Print head git commit message
        id: get_commit_message
        run: |
          if [[ -z "$COMMIT_MSG" ]]; then
            COMMIT_MSG=$(git show -s --format=%s)
          fi
          echo $COMMIT_MSG
          echo "::set-output name=commit_message::$COMMIT_MSG"
        env:
          COMMIT_MSG: ${{ github.event.head_commit.message }}

  build:
    needs: check_if_skip
    if: "!contains(needs.check_if_skip.outputs.commit_message, '[skip ci]')"
    runs-on: ubuntu-latest
    steps:
    - uses: actions/checkout@v3
      with:
        fetch-depth: 0
    - name: Set up Python 3
      uses: actions/setup-python@v4
      with:
        python-version: 3
    - name: Display Python version
      run: python -c "import sys; print(sys.version)"
    - name: Check python version and install build
      run: |
        python --version
        python -m pip install -U build twine
    - name: Build niworkflows
      run: python -m build
    - name: Check distributions
      run: twine check dist/*
    - uses: actions/upload-artifact@v3
      with:
        name: dist
        path: dist/

  get_data:
    runs-on: ubuntu-latest
    defaults:
      run:
        shell: bash -l {0}
    steps:
    - name: Create test data directory
      run: mkdir -p $HOME/.cache/stanford-crn
    - name: Load test data cache
      uses: actions/cache@v3
      id: stanford-crn
      with:
        path: ~/.cache/stanford-crn/
        key: data-v0-${{ github.ref_name }}-${{ github.sha }}
        restore-keys: |
          data-v0-${{ github.ref_name }}-
          data-v0-
    - name: Setup conda
      uses: conda-incubator/setup-miniconda@v2
      with:
        auto-activate-base: true
        activate-environment: ""
    - name: Verify environment
      run: |
        conda info
        which python
    - name: Install datalad
      run: |
        python -m pip install datalad-installer
        datalad-installer --sudo ok git-annex
        python -m pip install datalad datalad-osf
        datalad wtf
    - name: Pacify git
      run: |
        git config --global user.email "github@niworkflows.ci"
        git config --global user.name "Niworkflows Action"
    - name: Fetch test data
      run: |
        DS=$HOME/.cache/stanford-crn
        datalad install -r -s https://github.com/nipreps-data/niworkflows-data.git $DS
        cd $DS
        git -C BIDS-examples-1-enh-ds054 checkout enh/ds054
        datalad update -r --merge -d .
        datalad get -J 2 -r ds000003 ds000030/sub-10228/func

  test:
    needs: [build, get_data]
    runs-on: ubuntu-latest
    strategy:
      matrix:
        python-version: [3.7, 3.8, 3.9]
        install: [repo]
        include:
          - python-version: 3.9
            install: sdist
          - python-version: 3.9
            install: wheel
          - python-version: 3.9
            install: editable

    env:
      INSTALL_TYPE: ${{ matrix.install }}

    steps:
    - uses: actions/checkout@v3
      with:
        fetch-depth: 0
    - name: Set up Python ${{ matrix.python-version }}
      uses: actions/setup-python@v4
      with:
        python-version: ${{ matrix.python-version }}
    - name: Load test data cache
      uses: actions/cache@v3
      id: stanford-crn
      with:
        path: ~/.cache/stanford-crn/
        key: data-v0-${{ github.ref_name }}-${{ github.sha }}
    - name: Load TemplateFlow cache
      uses: actions/cache@v3
      id: templateflow
      with:
        path: ~/.cache/templateflow
        key: templateflow-v0-${{ github.ref_name }}-${{ strategy.job-index }}-${{ github.sha }}
        restore-keys: |
          templateflow-v0-${{ github.ref_name }}-
          templateflow-v0-
    - name: Fetch packages
      uses: actions/download-artifact@v3
      with:
        name: dist
        path: dist/
    - name: Select archive
      run: |
        if [ "$INSTALL_TYPE" = "sdist" ]; then
          ARCHIVE=$( ls dist/*.tar.gz )
        elif [ "$INSTALL_TYPE" = "wheel" ]; then
          ARCHIVE=$( ls dist/*.whl )
        elif [ "$INSTALL_TYPE" = "repo" ]; then
          ARCHIVE="."
        elif [ "$INSTALL_TYPE" = "editable" ]; then
          ARCHIVE="-e ."
        fi
        echo "ARCHIVE=$ARCHIVE" >> $GITHUB_ENV
    - name: Install package
      run: python -m pip install $ARCHIVE
    - name: Check version
      run: |
        # Interpolate version
        if [[ "$GITHUB_REF" == refs/tags/* ]]; then
          TAG=${GITHUB_REF##*/}
        fi
        THISVERSION=$( python get_version.py )
        THISVERSION=${TAG:-$THISVERSION}
        INSTALLED_VERSION=$(python -c 'import niworkflows; print(niworkflows.__version__, end="")')
        echo "VERSION: \"${THISVERSION}\""
        echo "INSTALLED: \"${INSTALLED_VERSION}\""
        test "${INSTALLED_VERSION}" = "${THISVERSION}"
    - name: Install test dependencies
      run: python -m pip install "niworkflows[tests]"
    - name: Set TEST_DATA_HOME
      run: echo "TEST_DATA_HOME=$HOME/.cache/stanford-crn" >> $GITHUB_ENV
    - name: Run tests
      uses: GabrielBB/xvfb-action@v1
      with:
        run: pytest -sv --no-xvfb --doctest-modules --cov niworkflows niworkflows
    - uses: codecov/codecov-action@v2
      name: Submit to CodeCov

  test-pre:
<<<<<<< HEAD
    needs: [build, get_data, check_if_skip]
=======
    needs: [get_data, check_if_skip]
>>>>>>> 914bc3af
    if: ${{ !contains(needs.check_if_skip.outputs.commit_message, '[skip pre]') }}
    runs-on: ubuntu-latest
    strategy:
      matrix:
<<<<<<< HEAD
        python-version: [3.7, 3.8, 3.9]
        install: [repo]
        pip-flags: ['--pre']
        include:
          # VTK won't build official 3.10 wheels before 9.2.0
          # PyVista has posted dev versions, at least
          - python-version: '3.10'
            install: repo
            pip-flags: '--pre --find-links https://wheels.pyvista.org/'
=======
        python-version: [3.7, 3.8, 3.9, "3.10"]
        install: [repo]
        pip-flags: ['--pre']
>>>>>>> 914bc3af

    env:
      INSTALL_TYPE: ${{ matrix.install }}
      PIP_FLAGS: ${{ matrix.pip-flags }}

    steps:
    - name: Debug commit message
      run: echo "${{ needs.check_if_skip.outputs.commit_message }}"
    - uses: actions/checkout@v3
      with:
        fetch-depth: 0
    - name: Set up Python ${{ matrix.python-version }}
<<<<<<< HEAD
      uses: actions/setup-python@v3
      with:
        python-version: ${{ matrix.python-version }}
    - name: Load test data cache
      uses: actions/cache@v2
=======
      uses: actions/setup-python@v4
      with:
        python-version: ${{ matrix.python-version }}
    - name: Load test data cache
      uses: actions/cache@v3
>>>>>>> 914bc3af
      id: stanford-crn
      with:
        path: ~/.cache/stanford-crn/
        key: data-v0-${{ github.ref_name }}-${{ github.sha }}
    - name: Load TemplateFlow cache
<<<<<<< HEAD
      uses: actions/cache@v2
=======
      uses: actions/cache@v3
>>>>>>> 914bc3af
      id: templateflow
      with:
        path: ~/.cache/templateflow
        key: templateflow-v0-${{ github.ref_name }}-${{ strategy.job-index }}-${{ github.sha }}
        restore-keys: |
          templateflow-v0-${{ github.ref_name }}-
          templateflow-v0-
<<<<<<< HEAD
    - name: Fetch packages
      uses: actions/download-artifact@v3
      with:
        name: dist
        path: dist/
    - name: Select archive
      run: |
        if [ "$INSTALL_TYPE" = "sdist" ]; then
          ARCHIVE=$( ls dist/*.tar.gz )
        elif [ "$INSTALL_TYPE" = "wheel" ]; then
          ARCHIVE=$( ls dist/*.whl )
        elif [ "$INSTALL_TYPE" = "repo" ]; then
          ARCHIVE="."
        elif [ "$INSTALL_TYPE" = "editable" ]; then
          ARCHIVE="-e ."
        fi
        echo "ARCHIVE=$ARCHIVE" >> $GITHUB_ENV
    - name: Install package
      run: python -m pip install $PIP_FLAGS $ARCHIVE
=======
    - name: Install package
      run: python -m pip install $PIP_FLAGS .
>>>>>>> 914bc3af
    - name: Check version
      run: |
        # Interpolate version
        if [[ "$GITHUB_REF" == refs/tags/* ]]; then
          TAG=${GITHUB_REF##*/}
        fi
        THISVERSION=$( python get_version.py )
        THISVERSION=${TAG:-$THISVERSION}
        INSTALLED_VERSION=$(python -c 'import niworkflows; print(niworkflows.__version__, end="")')
        echo "VERSION: \"${THISVERSION}\""
        echo "INSTALLED: \"${INSTALLED_VERSION}\""
        test "${INSTALLED_VERSION}" = "${THISVERSION}"
    - name: Install test dependencies
      run: python -m pip install $PIP_FLAGS "niworkflows[tests]"
<<<<<<< HEAD
    - name: Run tests
      uses: GabrielBB/xvfb-action@v1
      with:
        run: pytest -sv --no-xvfb --doctest-modules --cov niworkflows niworkflows
    - uses: codecov/codecov-action@v2
=======
    - name: Set TEST_DATA_HOME
      run: echo "TEST_DATA_HOME=$HOME/.cache/stanford-crn" >> $GITHUB_ENV
    - name: Run tests
      run: pytest -sv --doctest-modules -n auto --cov niworkflows niworkflows
    - uses: codecov/codecov-action@v3
>>>>>>> 914bc3af
      name: Submit to CodeCov

  flake8:
    needs: check_if_skip
    if: "!contains(needs.check_if_skip.outputs.commit_message, '[skip ci]')"
    runs-on: ubuntu-latest
    steps:
    - uses: actions/checkout@v3
    - name: Set up Python 3.7
      uses: actions/setup-python@v4
      with:
        python-version: 3.7
    - run: pip install flake8
    - run: flake8 niworkflows/<|MERGE_RESOLUTION|>--- conflicted
+++ resolved
@@ -12,12 +12,9 @@
   schedule:
     - cron: '0 0 * * *'
 
-<<<<<<< HEAD
-=======
 concurrency:
   group: python-${{ github.ref }}
   cancel-in-progress: true
->>>>>>> 914bc3af
 
 jobs:
   check_if_skip:
@@ -186,8 +183,6 @@
         test "${INSTALLED_VERSION}" = "${THISVERSION}"
     - name: Install test dependencies
       run: python -m pip install "niworkflows[tests]"
-    - name: Set TEST_DATA_HOME
-      run: echo "TEST_DATA_HOME=$HOME/.cache/stanford-crn" >> $GITHUB_ENV
     - name: Run tests
       uses: GabrielBB/xvfb-action@v1
       with:
@@ -196,16 +191,11 @@
       name: Submit to CodeCov
 
   test-pre:
-<<<<<<< HEAD
-    needs: [build, get_data, check_if_skip]
-=======
     needs: [get_data, check_if_skip]
->>>>>>> 914bc3af
     if: ${{ !contains(needs.check_if_skip.outputs.commit_message, '[skip pre]') }}
     runs-on: ubuntu-latest
     strategy:
       matrix:
-<<<<<<< HEAD
         python-version: [3.7, 3.8, 3.9]
         install: [repo]
         pip-flags: ['--pre']
@@ -215,11 +205,6 @@
           - python-version: '3.10'
             install: repo
             pip-flags: '--pre --find-links https://wheels.pyvista.org/'
-=======
-        python-version: [3.7, 3.8, 3.9, "3.10"]
-        install: [repo]
-        pip-flags: ['--pre']
->>>>>>> 914bc3af
 
     env:
       INSTALL_TYPE: ${{ matrix.install }}
@@ -232,29 +217,17 @@
       with:
         fetch-depth: 0
     - name: Set up Python ${{ matrix.python-version }}
-<<<<<<< HEAD
-      uses: actions/setup-python@v3
+      uses: actions/setup-python@v4
       with:
         python-version: ${{ matrix.python-version }}
     - name: Load test data cache
-      uses: actions/cache@v2
-=======
-      uses: actions/setup-python@v4
-      with:
-        python-version: ${{ matrix.python-version }}
-    - name: Load test data cache
-      uses: actions/cache@v3
->>>>>>> 914bc3af
+      uses: actions/cache@v3
       id: stanford-crn
       with:
         path: ~/.cache/stanford-crn/
         key: data-v0-${{ github.ref_name }}-${{ github.sha }}
     - name: Load TemplateFlow cache
-<<<<<<< HEAD
-      uses: actions/cache@v2
-=======
-      uses: actions/cache@v3
->>>>>>> 914bc3af
+      uses: actions/cache@v3
       id: templateflow
       with:
         path: ~/.cache/templateflow
@@ -262,30 +235,8 @@
         restore-keys: |
           templateflow-v0-${{ github.ref_name }}-
           templateflow-v0-
-<<<<<<< HEAD
-    - name: Fetch packages
-      uses: actions/download-artifact@v3
-      with:
-        name: dist
-        path: dist/
-    - name: Select archive
-      run: |
-        if [ "$INSTALL_TYPE" = "sdist" ]; then
-          ARCHIVE=$( ls dist/*.tar.gz )
-        elif [ "$INSTALL_TYPE" = "wheel" ]; then
-          ARCHIVE=$( ls dist/*.whl )
-        elif [ "$INSTALL_TYPE" = "repo" ]; then
-          ARCHIVE="."
-        elif [ "$INSTALL_TYPE" = "editable" ]; then
-          ARCHIVE="-e ."
-        fi
-        echo "ARCHIVE=$ARCHIVE" >> $GITHUB_ENV
-    - name: Install package
-      run: python -m pip install $PIP_FLAGS $ARCHIVE
-=======
     - name: Install package
       run: python -m pip install $PIP_FLAGS .
->>>>>>> 914bc3af
     - name: Check version
       run: |
         # Interpolate version
@@ -300,19 +251,11 @@
         test "${INSTALLED_VERSION}" = "${THISVERSION}"
     - name: Install test dependencies
       run: python -m pip install $PIP_FLAGS "niworkflows[tests]"
-<<<<<<< HEAD
     - name: Run tests
       uses: GabrielBB/xvfb-action@v1
       with:
         run: pytest -sv --no-xvfb --doctest-modules --cov niworkflows niworkflows
-    - uses: codecov/codecov-action@v2
-=======
-    - name: Set TEST_DATA_HOME
-      run: echo "TEST_DATA_HOME=$HOME/.cache/stanford-crn" >> $GITHUB_ENV
-    - name: Run tests
-      run: pytest -sv --doctest-modules -n auto --cov niworkflows niworkflows
     - uses: codecov/codecov-action@v3
->>>>>>> 914bc3af
       name: Submit to CodeCov
 
   flake8:
