--- conflicted
+++ resolved
@@ -17,11 +17,7 @@
     strategy:
       matrix:
         python-version: [3.7, 3.8, 3.9]
-<<<<<<< HEAD
-        
-=======
 
->>>>>>> 11ac7a18
     steps:
     - name: Set up Python ${{ matrix.python-version }}
       uses: actions/setup-python@v2
@@ -68,10 +64,7 @@
         INSTALLED_VERSION=$(python -c 'import niworkflows; print(niworkflows.__version__, end="")')
         echo "INSTALLED: \"${INSTALLED_VERSION}\""
         test "${INSTALLED_VERSION}" = "${THISVERSION}"
-<<<<<<< HEAD
 
-=======
->>>>>>> 11ac7a18
     - name: Install in confined environment [pip install .]
       run: |
         python -m venv /tmp/setup_install
@@ -81,10 +74,7 @@
         INSTALLED_VERSION=$(python -c 'import niworkflows; print(niworkflows.__version__, end="")')
         echo "INSTALLED: \"${INSTALLED_VERSION}\""
         test "${INSTALLED_VERSION}" = "${THISVERSION}"
-<<<<<<< HEAD
 
-=======
->>>>>>> 11ac7a18
     - name: Install in confined environment [pip install -e .]
       run: |
         python -m venv /tmp/setup_develop
