version: 2.1
orbs:
  docker: circleci/docker@1.6.0

jobs:
  build:
    machine:
      # https://discuss.circleci.com/t/linux-machine-executor-images-2021-april-q2-update/39928
      # upgrade Docker version
      image: ubuntu-2004:202104-01
    working_directory: /tmp/src/niworkflows
    environment:
      TZ: "/usr/share/zoneinfo/America/Los_Angeles"
      SCRATCH: "/scratch"
    steps:
      - restore_cache:
          keys:
            - build-v1-{{ .Branch }}-{{ .Revision }}
            - build-v1--{{ .Revision }}
            - build-v1-{{ .Branch }}-
<<<<<<< HEAD
            - build-v1-maint/1.4.x-
=======
            - build-v1-maint/1.3.x-
            - build-v1-master-
>>>>>>> a5a8b85f
            - build-v1-
          paths:
            - /tmp/docker
            - /tmp/images
      - run:
          name: Docker authentication
          command: |
            if [[ -n $DOCKER_PAT ]]; then
              echo "$DOCKER_PAT" | docker login -u $DOCKER_USER --password-stdin
            fi
      - run:
          name: Set up Docker registry
          command: |
            if [[ -f /tmp/images/registry.tar.gz ]]; then
              echo "Loading saved registry image"
              docker load < /tmp/images/registry.tar.gz
            else
              echo "Pulling registry image from DockerHub"
              docker pull registry:2
              mkdir -p /tmp/images
              docker save registry:2 | gzip > /tmp/images/registry.tar.gz
            fi
            docker run -d -p 5000:5000 --restart=always --name=registry \
                -v /tmp/docker:/var/lib/registry registry:2
      - run:
          name: Pull existing images
          command: |
            set +e
            docker pull localhost:5000/ubuntu
            success=$?
            set -e
            if [[ "$success" = "0" ]]; then
                echo "Pulling from local registry"
                docker tag localhost:5000/ubuntu ubuntu:focal-20210416
                docker pull localhost:5000/niworkflows
                docker tag localhost:5000/niworkflows niworkflows:latest
            else
                echo "Pulling from Docker Hub"
                docker pull ubuntu:focal-20210416
                docker tag ubuntu:focal-20210416 localhost:5000/ubuntu
                docker push localhost:5000/ubuntu
            fi

      - checkout
      - run:
          name: Build Docker image & push to registry
          no_output_timeout: 60m
          command: |
            e=1 && for i in {1..5}; do
              docker build --rm --cache-from=niworkflows:latest \
                -t niworkflows:latest \
                --build-arg BUILD_DATE=`date -u +"%Y-%m-%dT%H:%M:%SZ"` \
                --build-arg VCS_REF=`git rev-parse --short HEAD` \
                --build-arg VERSION=`python3 get_version.py` . \
              && e=0 && break || sleep 15
            done && [ "$e" -eq "0" ]
            docker tag niworkflows:latest localhost:5000/niworkflows
            docker push localhost:5000/niworkflows
      - run:
          name: Docker registry garbage collection
          command: |
            docker exec -it registry /bin/registry garbage-collect --delete-untagged \
                /etc/docker/registry/config.yml
      - save_cache:
          key: build-v1-{{ .Branch }}-{{ .Revision }}
          paths:
            - /tmp/docker
            - /tmp/images

  get_data:
    docker:
      - image: continuumio/miniconda3:4.9.2-alpine
    working_directory: /tmp/data
    environment:
      - TEMPLATEFLOW_HOME: /tmp/templateflow
    steps:
      - restore_cache:
          keys:
            - env-v2-{{ .Branch }}-
<<<<<<< HEAD
            - env-v2-maint/1.4.x-
=======
            - env-v2-maint/1.3.x-
            - env-v2-master-
>>>>>>> a5a8b85f
            - env-v2-
      - run:
          name: Setup git-annex, DataLad & TemplateFlow
          command: |
            apk update && apk add --no-cache coreutils
            conda install -y -c conda-forge python=*=*cpython datalad git wget
            python -m pip install --no-cache-dir -U datalad-osf templateflow
            git config --global user.name 'NiPreps Bot'
            git config --global user.email 'nipreps@gmail.com'
      - save_cache:
          key: env-v2-{{ .Branch }}-{{ .BuildNum }}
          paths:
            - /opt/conda

      - restore_cache:
          keys:
            - data-v3-{{ .Branch }}-{{ epoch }}
            - data-v3-{{ .Branch }}-
<<<<<<< HEAD
            - data-v3-maint/1.4.x-
=======
            - data-v3-maint/1.3.x-
            - data-v3-master-
>>>>>>> a5a8b85f
            - data-v3-
      - run:
          name: Get test data from ds000003
          command: |
            if [[ ! -d ds000003 ]]; then
              datalad install -r https://github.com/nipreps-data/ds000003.git
            fi
            datalad update -r --merge -d ds000003/
            datalad get -J 2 -r -d ds000003/ ds000003/*

      - run:
          name: Get test data from ds000030
          command: |
            if [[ ! -d ds000030 ]]; then
              datalad install -r https://github.com/nipreps-data/ds000030.git
            fi
            datalad update -r --merge -d ds000030/
            datalad get -J 2 -r -d ds000030/ ds000030/sub-10228/func/*

      - run:
          name: Get BIDS test data stub
          command: |
            mkdir -p /tmp/data
            if [[ ! -d /tmp/data/BIDS-examples-1-enh-ds054 ]]; then
              wget --retry-connrefused --waitretry=5 --read-timeout=20 --timeout=15 -t 0 -q \
                -O BIDS-examples-1-enh-ds054.zip "http://github.com/chrisfilo/BIDS-examples-1/archive/enh/ds054.zip"
              unzip BIDS-examples-1-enh-ds054.zip -d /tmp/data/
            else
              echo "BIDS stub was cached"
            fi
      - save_cache:
         key: data-v3-{{ .Branch }}-{{ epoch }}
         paths:
            - /tmp/data/ds000003
            - /tmp/data/ds000030
            - /tmp/data/BIDS-examples-1-enh-ds054
      - run:
          name: Store FreeSurfer license file
          command: |
            mkdir -p /tmp/fslicense
            cd /tmp/fslicense
            echo "cHJpbnRmICJrcnp5c3p0b2YuZ29yZ29sZXdza2lAZ21haWwuY29tXG41MTcyXG4gKkN2dW12RVYzelRmZ1xuRlM1Si8yYzFhZ2c0RVxuIiA+IGxpY2Vuc2UudHh0Cg==" | base64 -d | sh

      - checkout:
          path: /tmp/src/niworkflows

      - persist_to_workspace:
          root: /tmp
          paths:
            - fslicense
            - src/

<<<<<<< HEAD
=======
      - run:
          name: Check if regression data must be downloaded
          command: |
            cd /tmp/src/niworkflows
            set +e
            test_masks="$( git log --format=oneline -n 1 $CIRCLE_SHA1 | grep -i -E '\[test[ _]?masks?\]' )$( echo $CIRCLE_BRANCH | grep -i -E '^masks?/' )"
            set -e
            if [[ "x${CIRCLE_TAG}" = "x" && "${CIRCLE_BRANCH}" != "master" && "x${test_masks}" = "x" ]]; then
              echo "Not a tag or master branch, not a ``masks?/`` branch, no ``[test_masks]`` label in commit message"
              echo "Skipping download of test data for mask regressions."
              circleci step halt
            fi

      - restore_cache:
          keys:
            - mask-regressions-v0-{{ .Branch }}-{{ .Revision }}-
            - mask-regressions-v0-{{ .Branch }}-
            - mask-regressions-v0-maint/1.3.x-
            - mask-regressions-v0-master-
            - mask-regressions-v0-
            - mask-regressions-
      - run:
          name: Setup TemplateFlow
          command: |
            python -c "from templateflow import api as tfapi; \
                       tfapi.get('MNI152NLin2009cAsym', resolution=1, label='brain', suffix='probseg'); \
                       tfapi.get('MNI152NLin2009cAsym', resolution=2, desc='fMRIPrep', suffix='boldref'); \
                       tfapi.get('MNI152NLin2009cAsym', resolution=2, desc='brain', suffix='mask'); "
      - run:
          name: Install epi-references
          command: |
            if [[ ! -d epi-references ]]; then
              datalad install -r https://github.com/nipreps-data/epi-references.git
            fi
            datalad update -r --merge -d epi-references/
            datalad get -J 2 -r -d epi-references/ epi-references/*
      - save_cache:
          key: mask-regressions-v0-{{ .Branch }}-{{ .Revision }}-{{ epoch }}
          paths:
            - /tmp/templateflow
            - /tmp/data/epi-references

>>>>>>> a5a8b85f
  test_pytest:
    machine:
      image: ubuntu-2004:202104-01
    working_directory: /tmp/tests
    steps:
      - attach_workspace:
          at: /tmp
      - run:
          name: Get codecov
          command: python -m pip install codecov
      - restore_cache:
          keys:
            - build-v1-{{ .Branch }}-{{ .Revision }}
<<<<<<< HEAD
            - build-v1--{{ .Revision }}
            - build-v1-{{ .Branch }}-
            - build-v1-maint/1.4.x-
            - build-v1-
=======
>>>>>>> a5a8b85f
      - run:
          name: Docker authentication
          command: |
            if [[ -n $DOCKER_PAT ]]; then
              echo "$DOCKER_PAT" | docker login -u $DOCKER_USER --password-stdin
            fi
      - run:
          name: Set up Docker registry
          command: |
            if [[ -f /tmp/images/registry.tar.gz ]]; then
              echo "Loading saved registry image"
              docker load < /tmp/images/registry.tar.gz
            else
              echo "Pulling registry image from DockerHub"
              docker pull registry:2
            fi
            docker run -d -p 5000:5000 --restart=always --name=registry \
                -v /tmp/docker:/var/lib/registry registry:2
      - run:
          name: Pull images from registry
          command: |
            docker pull localhost:5000/niworkflows
            docker tag localhost:5000/niworkflows niworkflows:latest

      - restore_cache:
          keys:
            - data-v3-{{ .Branch }}-{{ epoch }}
<<<<<<< HEAD
            - data-v3-{{ .Branch }}-
            - data-v3-maint/1.4.x-
            - data-v3-
=======
>>>>>>> a5a8b85f

      - run:
          name: Run unit tests
          no_output_timeout: 2h
          command: |
            mkdir -p $PWD/artifacts $PWD/summaries
            docker run -u $( id -u ):$( id -g ) -it --rm -w /src/niworkflows \
              -e COVERAGE_FILE=/tmp/summaries/.pytest.coverage \
              -e SAVE_CIRCLE_ARTIFACTS="/tmp/artifacts/" \
              -e TEST_DATA_HOME=/data -v /tmp/data:/data \
              -e FS_LICENSE=/etc/fslicense.txt \
              -v /tmp/fslicense/license.txt:/etc/fslicense.txt:ro \
              -v ${PWD}:/tmp niworkflows:latest \
              pytest --junit-xml=/tmp/summaries/pytest.xml \
                     --cov niworkflows --cov-report xml:/tmp/summaries/unittests.xml \
                     --ignore=niworkflows/tests/ \
                     --ignore=niworkflows/func/tests/ \
                     niworkflows/

      - run:
          name: Submit unit test coverage
          command: |
            cd /tmp/src/niworkflows
            python -m codecov --file /tmp/tests/summaries/unittests.xml \
                --flags unittests -e CIRCLE_JOB

      - run:
          name: Run reportlet tests
          no_output_timeout: 2h
          command: |
            docker run -u $( id -u ):$( id -g ) -it --rm -w /src/niworkflows \
              -e COVERAGE_FILE=/tmp/summaries/.reportlets.coverage \
              -e SAVE_CIRCLE_ARTIFACTS="/tmp/artifacts/" \
              -e TEST_DATA_HOME=/data -v /tmp/data:/data \
              -v /tmp/fslicense/license.txt:/opt/freesurfer/license.txt:ro \
              -v ${PWD}:/tmp niworkflows:latest \
              pytest -n auto --junit-xml=/tmp/summaries/reportlets.xml \
                     --cov niworkflows --cov-report xml:/tmp/summaries/reportlets.xml \
                     niworkflows/tests/
      - run:
          name: Submit reportlet test coverage
          command: |
            cd /tmp/src/niworkflows
            python -m codecov --file /tmp/tests/summaries/reportlets.xml \
                --flags reportlettests -e CIRCLE_JOB

      - run:
          name: Clean up tests directory
          command: |
            rm -rf /tmp/tests/pytest-of-root

      - store_artifacts:
          path: /tmp/tests/artifacts

      - store_test_results:
          path: /tmp/tests/summaries/

<<<<<<< HEAD
=======
  test_masks:
    machine:
      image: ubuntu-2004:202104-01
    working_directory: /tmp/masks
    steps:
      - attach_workspace:
          at: /tmp

      - run:
          name: Determine whether regression tests (masks) must be executed
          command: |
            cd /tmp/src/niworkflows
            set +e
            test_masks="$( git log --format=oneline -n 1 $CIRCLE_SHA1 | grep -i -E '\[test[ _]?masks?\]' )$( echo $CIRCLE_BRANCH | grep -i -E '^masks?/' )"
            set -e
            if [[ "x${CIRCLE_TAG}" = "x" && "${CIRCLE_BRANCH}" != "master" && "x${test_masks}" = "x" ]]; then
              echo "Not a tag or master branch, not a ``masks?/`` branch, no ``[test_masks]`` label in commit message"
              echo "Skipping download of test data for mask regressions."
              circleci step halt
            fi

      - restore_cache:
          keys:
            - mask-regressions-v0-{{ .Branch }}-{{ .Revision }}-

      - restore_cache:
          keys:
            - build-v1-{{ .Branch }}-{{ epoch }}
      - run:
          name: Docker authentication
          command: |
            if [[ -n $DOCKER_PASS ]]; then
              docker login -u $DOCKER_USER -p $DOCKER_PASS
            fi
      - run:
          name: Set up Docker registry
          command: |
            if [[ -f /tmp/images/registry.tar.gz ]]; then
              echo "Loading saved registry image"
              docker load < /tmp/images/registry.tar.gz
            else
              echo "Pulling registry image from DockerHub"
              docker pull registry:2
              mkdir -p /tmp/images
              docker save registry:2 | gzip > /tmp/images/registry.tar.gz
            fi
            docker run -d -p 5000:5000 --restart=always --name=registry \
                -v /tmp/docker:/var/lib/registry registry:2
      - run:
          name: Pull images to registry
          command: |
            docker pull localhost:5000/niworkflows
            docker tag localhost:5000/niworkflows niworkflows:latest
      - restore_cache:
          keys:
            - masks-workdir-v3-{{ .Branch }}-{{epoch}}
            - masks-workdir-v3-{{ .Branch }}-
            - masks-workdir-v3-maint/1.3.x-
            - masks-workdir-v3-master-
            - masks-workdir-v3-
      - run:
          name: Run regression tests on EPI masks
          no_output_timeout: 2h
          command: |
            mkdir -p /tmp/masks/{reports,workdir} && \
            docker run -ti -u $(id -u) -w /src/niworkflows \
              -v /tmp/templateflow:/templateflow \
              -v /tmp/data/epi-references:/data -v /tmp/masks/reports:/tmp/masks/reports \
              -e COVERAGE_FILE=/tmp/masks/reports/.coverage \
              -e TEMPLATEFLOW_HOME=/templateflow -e TEMPLATEFLOW_AUTOUPDATE=off \
              -e FMRIPREP_REGRESSION_SOURCE=/data \
              -e FMRIPREP_REGRESSION_REPORTS=/tmp/masks/reports \
              -e CACHED_WORK_DIRECTORY=/tmp/work -v /tmp/masks/workdir:/tmp/work \
              niworkflows:latest \
              coverage run -p --rcfile=setup.cfg \
                     -m pytest --junit-xml=/tmp/masks/reports/regression.xml \
                     niworkflows/func/tests/
      - run:
          name: Clear reports folder & delete plot generator cache
          command: |
            pushd reports/
            tar cvfz fmriprep_bold_mask.tar.gz fmriprep_bold_mask/*/*.nii.gz
            rm -rf /tmp/masks/reports/fmriprep_bold_mask/
            popd
            find workdir/ -name "mask_diff_plot" -exec rm -rf {} +
      - store_artifacts:
          path: /tmp/masks/reports
      - store_test_results:
          path: /tmp/masks/reports
      - save_cache:
         key: masks-workdir-v3-{{ .Branch }}-{{ epoch }}
         paths:
            - /tmp/masks/workdir

      - run:
          name: Coverage preparation
          command: |
            docker run -ti -u $(id -u) -w /tmp/masks/reports \
              -e COVERAGE_FILE=/tmp/masks/reports/.coverage \
              -v /tmp/masks/reports:/tmp/masks/reports \
              niworkflows:latest coverage combine
            docker run -ti -u $(id -u) -w /tmp/masks/reports \
              -e COVERAGE_FILE=/tmp/masks/reports/.coverage \
              -v /tmp/masks/reports:/tmp/masks/reports \
              niworkflows:latest coverage xml -o coverage.xml
      - run:
          name: Get codecov
          command: python -m pip install codecov
      - run:
          name: Submit masks test coverage
          working_directory: /tmp/src/niworkflows
          command: |
            cp /tmp/masks/reports/coverage.xml .
            sed -i "s+/src/niworkflows+/tmp/src/niworkflows+g" coverage.xml
            python -m codecov --file coverage.xml --flags masks -e CIRCLE_JOB

>>>>>>> a5a8b85f
  test_package:
    docker:
      - image: cimg/python:3.9
    working_directory: /tmp/src/niworkflows
    steps:
      - checkout
      - run:
          name: Install build depends
          command: python -m pip install "setuptools>=40.8.0" "pip>=19" "twine<2.0" docutils
      - run:
          name: Build and check
          command: |
            python setup.py sdist
            python -m twine check dist/*
      - run:
          name: Validate version
          command: |
            THISVERSION=$( python get_version.py )
            python -m pip install dist/*.tar.gz
            mkdir empty
            cd empty
            INSTALLED=$( python -c 'import niworkflows; print(niworkflows.__version__)' )
            test "${CIRCLE_TAG:-$THISVERSION}" == "$INSTALLED"

  deploy_pypi:
    docker:
      - image: cimg/python:3.9
    working_directory: /tmp/src/niworkflows
    steps:
      - checkout
      - run:
          name: Install build depends
          command: python -m pip install "setuptools>=40.8.0" "pip>=19" "twine<2.0" docutils
      - run:
          name: Build and check
          command: |
            python setup.py check -r -s
            python setup.py sdist
            python -m twine check dist/*
      - run:
          name: Validate version
          command: |
            THISVERSION=$( python3 get_version.py )
            python -m pip install dist/*.tar.gz
            mkdir empty
            cd empty
            INSTALLED=$( python -c 'import niworkflows; print(niworkflows.__version__)' )
            test "${CIRCLE_TAG:-$THISVERSION}" == "$INSTALLED"
      - run:
          name: Upload to PyPi
          command: |
            python -m twine upload dist/*

  deploy_docker:
    machine:
      image: ubuntu-2004:202104-01
    working_directory: /tmp/src/
    steps:
      - restore_cache:
          keys:
            - build-v1-{{ .Branch }}-{{ .Revision }}
<<<<<<< HEAD
            - build-v1--{{ .Revision }}
            - build-v1-{{ .Branch }}-
            - build-v1-maint/1.4.x-
            - build-v1-
=======
>>>>>>> a5a8b85f
          paths:
            - /tmp/docker
            - /tmp/images
      - run:
          name: Docker authentication
          command: |
            if [[ -n $DOCKER_PAT ]]; then
              echo "$DOCKER_PAT" | docker login -u $DOCKER_USER --password-stdin
            fi
      - run:
          name: Set up Docker registry
          command: |
            if [[ -f /tmp/images/registry.tar.gz ]]; then
              echo "Loading saved registry image"
              docker load < /tmp/images/registry.tar.gz
            else
              echo "Pulling registry image from DockerHub"
              docker pull registry:2
            fi
            docker run -d -p 5000:5000 --restart=always --name=registry \
                -v /tmp/docker:/var/lib/registry registry:2
      - run:
          name: Pull images from local registry
          command: |
            docker pull localhost:5000/niworkflows
            docker tag localhost:5000/niworkflows nipreps/niworkflows:latest
      - run:
          name: Deploy to Docker Hub
          no_output_timeout: 40m
          command: |
            docker push nipreps/niworkflows:latest
            docker tag nipreps/niworkflows nipreps/niworkflows:$CIRCLE_TAG
            docker push nipreps/niworkflows:$CIRCLE_TAG

  build_docs:
    docker:
      - image: cimg/python:3.9
    environment:
      - FSLOUTPUTTYPE: NIFTI
      - SUBJECTS_DIR: /tmp/subjects
    steps:
      - checkout
      - run:
          name: Create subjects folder
          command: mkdir -p $SUBJECTS_DIR
      - run:
          name: Install Graphviz
          command: sudo apt update && sudo apt -y install graphviz
      - run:
          name: Install deps
          command: |
            python -m pip install --no-cache-dir -U "pip>=20.3"
            python -m pip install --no-cache-dir -r docs/requirements.txt
            eval "$(pyenv init -)"
      - run:
          name: Install Niworkflows
          command: |
            python -m pip install .
      - run:
          name: Build only this commit
          command: |
            BRANCH=$( echo $CIRCLE_BRANCH | sed 's+/+_+g' )
            make -C docs SPHINXOPTS="-W" BUILDDIR="$HOME/docs" OUTDIR=${CIRCLE_TAG:-$BRANCH} html
      - store_artifacts:
          path: ~/docs

workflows:
  version: 2
  build_test_deploy:
    jobs:
      - build:
          filters:
            tags:
              only: /.*/
      - get_data:
          filters:
            tags:
              only: /.*/

      - test_package:
          filters:
            branches:
              ignore:
                - /masks?\/.*/
            tags:
              only: /.*/

      - test_pytest:
          requires:
            - build
            - get_data
          filters:
            branches:
              ignore:
                - /docs?\/.*/
                - /masks?\/.*/
            tags:
              only: /.*/

      - deploy_pypi:
          requires:
            - test_pytest
            - test_package
            - build_docs
          filters:
            branches:
              ignore: /.*/
            tags:
              only: /.*/

      - deploy_docker:
          requires:
            - deploy_pypi
          filters:
            branches:
              ignore: /.*/
            tags:
              only: /.*/

      - build_docs:
          filters:
            branches:
              ignore:
                - /tests?\/.*/
                - /ds005\/.*/
                - /ds054\/.*/
            tags:
              only: /.*/<|MERGE_RESOLUTION|>--- conflicted
+++ resolved
@@ -18,12 +18,8 @@
             - build-v1-{{ .Branch }}-{{ .Revision }}
             - build-v1--{{ .Revision }}
             - build-v1-{{ .Branch }}-
-<<<<<<< HEAD
             - build-v1-maint/1.4.x-
-=======
-            - build-v1-maint/1.3.x-
             - build-v1-master-
->>>>>>> a5a8b85f
             - build-v1-
           paths:
             - /tmp/docker
@@ -103,12 +99,8 @@
       - restore_cache:
           keys:
             - env-v2-{{ .Branch }}-
-<<<<<<< HEAD
             - env-v2-maint/1.4.x-
-=======
-            - env-v2-maint/1.3.x-
             - env-v2-master-
->>>>>>> a5a8b85f
             - env-v2-
       - run:
           name: Setup git-annex, DataLad & TemplateFlow
@@ -127,12 +119,8 @@
           keys:
             - data-v3-{{ .Branch }}-{{ epoch }}
             - data-v3-{{ .Branch }}-
-<<<<<<< HEAD
             - data-v3-maint/1.4.x-
-=======
-            - data-v3-maint/1.3.x-
             - data-v3-master-
->>>>>>> a5a8b85f
             - data-v3-
       - run:
           name: Get test data from ds000003
@@ -185,51 +173,6 @@
             - fslicense
             - src/
 
-<<<<<<< HEAD
-=======
-      - run:
-          name: Check if regression data must be downloaded
-          command: |
-            cd /tmp/src/niworkflows
-            set +e
-            test_masks="$( git log --format=oneline -n 1 $CIRCLE_SHA1 | grep -i -E '\[test[ _]?masks?\]' )$( echo $CIRCLE_BRANCH | grep -i -E '^masks?/' )"
-            set -e
-            if [[ "x${CIRCLE_TAG}" = "x" && "${CIRCLE_BRANCH}" != "master" && "x${test_masks}" = "x" ]]; then
-              echo "Not a tag or master branch, not a ``masks?/`` branch, no ``[test_masks]`` label in commit message"
-              echo "Skipping download of test data for mask regressions."
-              circleci step halt
-            fi
-
-      - restore_cache:
-          keys:
-            - mask-regressions-v0-{{ .Branch }}-{{ .Revision }}-
-            - mask-regressions-v0-{{ .Branch }}-
-            - mask-regressions-v0-maint/1.3.x-
-            - mask-regressions-v0-master-
-            - mask-regressions-v0-
-            - mask-regressions-
-      - run:
-          name: Setup TemplateFlow
-          command: |
-            python -c "from templateflow import api as tfapi; \
-                       tfapi.get('MNI152NLin2009cAsym', resolution=1, label='brain', suffix='probseg'); \
-                       tfapi.get('MNI152NLin2009cAsym', resolution=2, desc='fMRIPrep', suffix='boldref'); \
-                       tfapi.get('MNI152NLin2009cAsym', resolution=2, desc='brain', suffix='mask'); "
-      - run:
-          name: Install epi-references
-          command: |
-            if [[ ! -d epi-references ]]; then
-              datalad install -r https://github.com/nipreps-data/epi-references.git
-            fi
-            datalad update -r --merge -d epi-references/
-            datalad get -J 2 -r -d epi-references/ epi-references/*
-      - save_cache:
-          key: mask-regressions-v0-{{ .Branch }}-{{ .Revision }}-{{ epoch }}
-          paths:
-            - /tmp/templateflow
-            - /tmp/data/epi-references
-
->>>>>>> a5a8b85f
   test_pytest:
     machine:
       image: ubuntu-2004:202104-01
@@ -243,13 +186,6 @@
       - restore_cache:
           keys:
             - build-v1-{{ .Branch }}-{{ .Revision }}
-<<<<<<< HEAD
-            - build-v1--{{ .Revision }}
-            - build-v1-{{ .Branch }}-
-            - build-v1-maint/1.4.x-
-            - build-v1-
-=======
->>>>>>> a5a8b85f
       - run:
           name: Docker authentication
           command: |
@@ -277,12 +213,6 @@
       - restore_cache:
           keys:
             - data-v3-{{ .Branch }}-{{ epoch }}
-<<<<<<< HEAD
-            - data-v3-{{ .Branch }}-
-            - data-v3-maint/1.4.x-
-            - data-v3-
-=======
->>>>>>> a5a8b85f
 
       - run:
           name: Run unit tests
@@ -340,41 +270,75 @@
       - store_test_results:
           path: /tmp/tests/summaries/
 
-<<<<<<< HEAD
-=======
-  test_masks:
+  test_package:
+    docker:
+      - image: cimg/python:3.9
+    working_directory: /tmp/src/niworkflows
+    steps:
+      - checkout
+      - run:
+          name: Install build depends
+          command: python -m pip install "setuptools>=40.8.0" "pip>=19" "twine<2.0" docutils
+      - run:
+          name: Build and check
+          command: |
+            python setup.py sdist
+            python -m twine check dist/*
+      - run:
+          name: Validate version
+          command: |
+            THISVERSION=$( python get_version.py )
+            python -m pip install dist/*.tar.gz
+            mkdir empty
+            cd empty
+            INSTALLED=$( python -c 'import niworkflows; print(niworkflows.__version__)' )
+            test "${CIRCLE_TAG:-$THISVERSION}" == "$INSTALLED"
+
+  deploy_pypi:
+    docker:
+      - image: cimg/python:3.9
+    working_directory: /tmp/src/niworkflows
+    steps:
+      - checkout
+      - run:
+          name: Install build depends
+          command: python -m pip install "setuptools>=40.8.0" "pip>=19" "twine<2.0" docutils
+      - run:
+          name: Build and check
+          command: |
+            python setup.py check -r -s
+            python setup.py sdist
+            python -m twine check dist/*
+      - run:
+          name: Validate version
+          command: |
+            THISVERSION=$( python3 get_version.py )
+            python -m pip install dist/*.tar.gz
+            mkdir empty
+            cd empty
+            INSTALLED=$( python -c 'import niworkflows; print(niworkflows.__version__)' )
+            test "${CIRCLE_TAG:-$THISVERSION}" == "$INSTALLED"
+      - run:
+          name: Upload to PyPi
+          command: |
+            python -m twine upload dist/*
+
+  deploy_docker:
     machine:
       image: ubuntu-2004:202104-01
-    working_directory: /tmp/masks
-    steps:
-      - attach_workspace:
-          at: /tmp
-
-      - run:
-          name: Determine whether regression tests (masks) must be executed
-          command: |
-            cd /tmp/src/niworkflows
-            set +e
-            test_masks="$( git log --format=oneline -n 1 $CIRCLE_SHA1 | grep -i -E '\[test[ _]?masks?\]' )$( echo $CIRCLE_BRANCH | grep -i -E '^masks?/' )"
-            set -e
-            if [[ "x${CIRCLE_TAG}" = "x" && "${CIRCLE_BRANCH}" != "master" && "x${test_masks}" = "x" ]]; then
-              echo "Not a tag or master branch, not a ``masks?/`` branch, no ``[test_masks]`` label in commit message"
-              echo "Skipping download of test data for mask regressions."
-              circleci step halt
-            fi
-
-      - restore_cache:
-          keys:
-            - mask-regressions-v0-{{ .Branch }}-{{ .Revision }}-
-
-      - restore_cache:
-          keys:
-            - build-v1-{{ .Branch }}-{{ epoch }}
+    working_directory: /tmp/src/
+    steps:
+      - restore_cache:
+          keys:
+            - build-v1-{{ .Branch }}-{{ .Revision }}
+          paths:
+            - /tmp/docker
+            - /tmp/images
       - run:
           name: Docker authentication
           command: |
-            if [[ -n $DOCKER_PASS ]]; then
-              docker login -u $DOCKER_USER -p $DOCKER_PASS
+            if [[ -n $DOCKER_PAT ]]; then
+              echo "$DOCKER_PAT" | docker login -u $DOCKER_USER --password-stdin
             fi
       - run:
           name: Set up Docker registry
@@ -385,166 +349,6 @@
             else
               echo "Pulling registry image from DockerHub"
               docker pull registry:2
-              mkdir -p /tmp/images
-              docker save registry:2 | gzip > /tmp/images/registry.tar.gz
-            fi
-            docker run -d -p 5000:5000 --restart=always --name=registry \
-                -v /tmp/docker:/var/lib/registry registry:2
-      - run:
-          name: Pull images to registry
-          command: |
-            docker pull localhost:5000/niworkflows
-            docker tag localhost:5000/niworkflows niworkflows:latest
-      - restore_cache:
-          keys:
-            - masks-workdir-v3-{{ .Branch }}-{{epoch}}
-            - masks-workdir-v3-{{ .Branch }}-
-            - masks-workdir-v3-maint/1.3.x-
-            - masks-workdir-v3-master-
-            - masks-workdir-v3-
-      - run:
-          name: Run regression tests on EPI masks
-          no_output_timeout: 2h
-          command: |
-            mkdir -p /tmp/masks/{reports,workdir} && \
-            docker run -ti -u $(id -u) -w /src/niworkflows \
-              -v /tmp/templateflow:/templateflow \
-              -v /tmp/data/epi-references:/data -v /tmp/masks/reports:/tmp/masks/reports \
-              -e COVERAGE_FILE=/tmp/masks/reports/.coverage \
-              -e TEMPLATEFLOW_HOME=/templateflow -e TEMPLATEFLOW_AUTOUPDATE=off \
-              -e FMRIPREP_REGRESSION_SOURCE=/data \
-              -e FMRIPREP_REGRESSION_REPORTS=/tmp/masks/reports \
-              -e CACHED_WORK_DIRECTORY=/tmp/work -v /tmp/masks/workdir:/tmp/work \
-              niworkflows:latest \
-              coverage run -p --rcfile=setup.cfg \
-                     -m pytest --junit-xml=/tmp/masks/reports/regression.xml \
-                     niworkflows/func/tests/
-      - run:
-          name: Clear reports folder & delete plot generator cache
-          command: |
-            pushd reports/
-            tar cvfz fmriprep_bold_mask.tar.gz fmriprep_bold_mask/*/*.nii.gz
-            rm -rf /tmp/masks/reports/fmriprep_bold_mask/
-            popd
-            find workdir/ -name "mask_diff_plot" -exec rm -rf {} +
-      - store_artifacts:
-          path: /tmp/masks/reports
-      - store_test_results:
-          path: /tmp/masks/reports
-      - save_cache:
-         key: masks-workdir-v3-{{ .Branch }}-{{ epoch }}
-         paths:
-            - /tmp/masks/workdir
-
-      - run:
-          name: Coverage preparation
-          command: |
-            docker run -ti -u $(id -u) -w /tmp/masks/reports \
-              -e COVERAGE_FILE=/tmp/masks/reports/.coverage \
-              -v /tmp/masks/reports:/tmp/masks/reports \
-              niworkflows:latest coverage combine
-            docker run -ti -u $(id -u) -w /tmp/masks/reports \
-              -e COVERAGE_FILE=/tmp/masks/reports/.coverage \
-              -v /tmp/masks/reports:/tmp/masks/reports \
-              niworkflows:latest coverage xml -o coverage.xml
-      - run:
-          name: Get codecov
-          command: python -m pip install codecov
-      - run:
-          name: Submit masks test coverage
-          working_directory: /tmp/src/niworkflows
-          command: |
-            cp /tmp/masks/reports/coverage.xml .
-            sed -i "s+/src/niworkflows+/tmp/src/niworkflows+g" coverage.xml
-            python -m codecov --file coverage.xml --flags masks -e CIRCLE_JOB
-
->>>>>>> a5a8b85f
-  test_package:
-    docker:
-      - image: cimg/python:3.9
-    working_directory: /tmp/src/niworkflows
-    steps:
-      - checkout
-      - run:
-          name: Install build depends
-          command: python -m pip install "setuptools>=40.8.0" "pip>=19" "twine<2.0" docutils
-      - run:
-          name: Build and check
-          command: |
-            python setup.py sdist
-            python -m twine check dist/*
-      - run:
-          name: Validate version
-          command: |
-            THISVERSION=$( python get_version.py )
-            python -m pip install dist/*.tar.gz
-            mkdir empty
-            cd empty
-            INSTALLED=$( python -c 'import niworkflows; print(niworkflows.__version__)' )
-            test "${CIRCLE_TAG:-$THISVERSION}" == "$INSTALLED"
-
-  deploy_pypi:
-    docker:
-      - image: cimg/python:3.9
-    working_directory: /tmp/src/niworkflows
-    steps:
-      - checkout
-      - run:
-          name: Install build depends
-          command: python -m pip install "setuptools>=40.8.0" "pip>=19" "twine<2.0" docutils
-      - run:
-          name: Build and check
-          command: |
-            python setup.py check -r -s
-            python setup.py sdist
-            python -m twine check dist/*
-      - run:
-          name: Validate version
-          command: |
-            THISVERSION=$( python3 get_version.py )
-            python -m pip install dist/*.tar.gz
-            mkdir empty
-            cd empty
-            INSTALLED=$( python -c 'import niworkflows; print(niworkflows.__version__)' )
-            test "${CIRCLE_TAG:-$THISVERSION}" == "$INSTALLED"
-      - run:
-          name: Upload to PyPi
-          command: |
-            python -m twine upload dist/*
-
-  deploy_docker:
-    machine:
-      image: ubuntu-2004:202104-01
-    working_directory: /tmp/src/
-    steps:
-      - restore_cache:
-          keys:
-            - build-v1-{{ .Branch }}-{{ .Revision }}
-<<<<<<< HEAD
-            - build-v1--{{ .Revision }}
-            - build-v1-{{ .Branch }}-
-            - build-v1-maint/1.4.x-
-            - build-v1-
-=======
->>>>>>> a5a8b85f
-          paths:
-            - /tmp/docker
-            - /tmp/images
-      - run:
-          name: Docker authentication
-          command: |
-            if [[ -n $DOCKER_PAT ]]; then
-              echo "$DOCKER_PAT" | docker login -u $DOCKER_USER --password-stdin
-            fi
-      - run:
-          name: Set up Docker registry
-          command: |
-            if [[ -f /tmp/images/registry.tar.gz ]]; then
-              echo "Loading saved registry image"
-              docker load < /tmp/images/registry.tar.gz
-            else
-              echo "Pulling registry image from DockerHub"
-              docker pull registry:2
             fi
             docker run -d -p 5000:5000 --restart=always --name=registry \
                 -v /tmp/docker:/var/lib/registry registry:2
