--- conflicted
+++ resolved
@@ -275,14 +275,10 @@
       - checkout
       - run:
           name: Install pipx
-<<<<<<< HEAD
           command: pip install pipx
       - run:
           name: Display version
           command: pipx run hatch version
-=======
-          command: python -m pip install pipx
->>>>>>> 6bc37f37
       - run:
           name: Build and check
           command: |
@@ -291,11 +287,7 @@
       - run:
           name: Validate version
           command: |
-<<<<<<< HEAD
-            THISVERSION=$( pipx run hatch version )
-=======
             THISVERSION=$( python3 get_version.py )
->>>>>>> 6bc37f37
             python -m pip install dist/*.tar.gz
             mkdir empty
             cd empty
@@ -308,31 +300,15 @@
       - checkout
       - run:
           name: Install pipx
-<<<<<<< HEAD
           command: pip3 install pipx
       - run:
           name: Display version
           command: pipx run hatch version
-=======
-          command: python -m pip install pipx
->>>>>>> 6bc37f37
       - run:
           name: Build and check
           command: |
             pipx run build
             pipx run twine check dist/*
-<<<<<<< HEAD
-      - run:
-          name: Validate version
-          command: |
-            THISVERSION=$( pipx run hatch version )
-            python -m pip install dist/*.tar.gz
-            mkdir empty
-            cd empty
-            INSTALLED=$( python -c 'import niworkflows; print(niworkflows.__version__)' )
-            test "${CIRCLE_TAG:-$THISVERSION}" == "$INSTALLED"
-=======
->>>>>>> 6bc37f37
       - run:
           name: Upload to PyPi
           command: |
