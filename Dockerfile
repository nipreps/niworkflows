# Copyright (c) 2016, The developers of the Stanford CRN
# All rights reserved.
#
# Redistribution and use in source and binary forms, with or without
# modification, are permitted provided that the following conditions are met:
#
# * Redistributions of source code must retain the above copyright notice, this
#   list of conditions and the following disclaimer.
#
# * Redistributions in binary form must reproduce the above copyright notice,
#   this list of conditions and the following disclaimer in the documentation
#   and/or other materials provided with the distribution.
#
# * Neither the name of crn_base nor the names of its
#   contributors may be used to endorse or promote products derived from
#   this software without specific prior written permission.
#
# THIS SOFTWARE IS PROVIDED BY THE COPYRIGHT HOLDERS AND CONTRIBUTORS "AS IS"
# AND ANY EXPRESS OR IMPLIED WARRANTIES, INCLUDING, BUT NOT LIMITED TO, THE
# IMPLIED WARRANTIES OF MERCHANTABILITY AND FITNESS FOR A PARTICULAR PURPOSE ARE
# DISCLAIMED. IN NO EVENT SHALL THE COPYRIGHT HOLDER OR CONTRIBUTORS BE LIABLE
# FOR ANY DIRECT, INDIRECT, INCIDENTAL, SPECIAL, EXEMPLARY, OR CONSEQUENTIAL
# DAMAGES (INCLUDING, BUT NOT LIMITED TO, PROCUREMENT OF SUBSTITUTE GOODS OR
# SERVICES; LOSS OF USE, DATA, OR PROFITS; OR BUSINESS INTERRUPTION) HOWEVER
# CAUSED AND ON ANY THEORY OF LIABILITY, WHETHER IN CONTRACT, STRICT LIABILITY,
# OR TORT (INCLUDING NEGLIGENCE OR OTHERWISE) ARISING IN ANY WAY OUT OF THE USE
# OF THIS SOFTWARE, EVEN IF ADVISED OF THE POSSIBILITY OF SUCH DAMAGE.
#
# This Dockerfile is to be built for testing purposes inside CircleCI,
# not for distribution within Docker hub.
# For that purpose, the Dockerfile is found in build/Dockerfile.

FROM poldracklab/neuroimaging-core:base-0.0.2

# Install miniconda
RUN curl -sSLO https://repo.continuum.io/miniconda/Miniconda3-latest-Linux-x86_64.sh && \
    /bin/bash Miniconda3-latest-Linux-x86_64.sh -b -p /usr/local/miniconda && \
    rm Miniconda3-latest-Linux-x86_64.sh
ENV PATH=/usr/local/miniconda/bin:$PATH \
	LANG=C.UTF-8 \
    LC_ALL=C.UTF-8

# Create conda environment
RUN conda config --add channels conda-forge && \
    conda install -y numpy scipy matplotlib pandas lxml libxslt nose mock && \
    python -c "from matplotlib import font_manager"

RUN mkdir /niworkflows_data
ENV CRN_SHARED_DATA /niworkflows_data

WORKDIR /root/
COPY . niworkflows/
RUN cd niworkflows && \
<<<<<<< HEAD
    pip install -e git+https://github.com/rwblair/nipype.git@90530151475670fa360db903e4e1adbed11b3da6#egg=nipype && \
=======
    pip install git+https://github.com/nipy/nipype.git@7e6c3c9a6af0482e147ff5aebab6948a539b0a89#egg=nipype && \
>>>>>>> 24300b21
    pip install --process-dependency-links -e .[all] && \
    python -c 'from niworkflows.data.getters import get_mni_template_ras; get_mni_template_ras()' && \
    python -c 'from niworkflows.data.getters import get_ds003_downsampled; get_ds003_downsampled()' && \
    python -c 'from niworkflows.data.getters import get_ants_oasis_template_ras; get_ants_oasis_template_ras()'<|MERGE_RESOLUTION|>--- conflicted
+++ resolved
@@ -51,11 +51,8 @@
 WORKDIR /root/
 COPY . niworkflows/
 RUN cd niworkflows && \
-<<<<<<< HEAD
+
     pip install -e git+https://github.com/rwblair/nipype.git@90530151475670fa360db903e4e1adbed11b3da6#egg=nipype && \
-=======
-    pip install git+https://github.com/nipy/nipype.git@7e6c3c9a6af0482e147ff5aebab6948a539b0a89#egg=nipype && \
->>>>>>> 24300b21
     pip install --process-dependency-links -e .[all] && \
     python -c 'from niworkflows.data.getters import get_mni_template_ras; get_mni_template_ras()' && \
     python -c 'from niworkflows.data.getters import get_ds003_downsampled; get_ds003_downsampled()' && \
