[build-system]
requires = ["hatchling", "hatch-vcs"]
build-backend = "hatchling.build"

[project]
name = "niworkflows"
dynamic = ["version"]
description = "NeuroImaging Workflows provides processing tools for magnetic resonance images of the brain."
readme = "README.rst"
license = {file = "LICENSE"}
requires-python = ">= 3.9"
authors = [
    { name = "The NiPreps Developers", email = "nipreps@gmail.com" },
]
classifiers = [
    "Development Status :: 4 - Beta",
    "Intended Audience :: Science/Research",
    "License :: OSI Approved :: Apache Software License",
    "Programming Language :: Python :: 3.9",
    "Programming Language :: Python :: 3.10",
    "Programming Language :: Python :: 3.11",
    "Programming Language :: Python :: 3.12",
    "Topic :: Scientific/Engineering :: Image Recognition",
]
dependencies = [
    "acres",
    "attrs >=20.1",
    "importlib_resources >= 5.7; python_version < '3.11'",
    "jinja2 >=3",
    "looseversion",
    "matplotlib >= 3.5",
    "nibabel >= 3.0",
    "nilearn >= 0.8",
    "nipype >= 1.8.5",
<<<<<<< HEAD
#    "nitransforms >= 21.0.0",
    "nitransforms@https://github.com/nipy/nitransforms/archive/refs/heads/master.zip",
    "numpy",
=======
    "nitransforms >= 22.0.0",
    "numpy >= 1.20",
>>>>>>> 6a96e61c
    "packaging",
    "pandas >= 1.2",
    "pybids >= 0.15.1",
    "PyYAML >= 5.4",
    "scikit-image >= 0.18",
    "scipy >= 1.8",
    "seaborn >= 0.11",
    "svgutils >= 0.3.4",
<<<<<<< HEAD
    "templateflow >= 0.7.2",
    "traits < 6.4",
    "transforms3d",
    "gradunwarp@https://github.com/nipreps/gradunwarp/archive/refs/heads/master.zip",
=======
    "templateflow >= 23.1",
    "transforms3d >= 0.4",
>>>>>>> 6a96e61c
]

[project.optional-dependencies]
doc = [
    "furo",
    "pydot >= 1.2.3",
    "pydotplus",
    "sphinx",
    "sphinxcontrib-apidoc",
    "sphinxcontrib-napoleon",
]
pointclouds = [
    "pyntcloud",
]
style = [
    "flake8 >= 3.7.0",
]
tests = [
    "coverage[toml] >=5.2.1",
    "pytest >= 6",
    "pytest-cov >= 2.11",
    "pytest-env",
    "pytest-xdist >= 2.5",
    "pytest-xvfb >= 2",
]
# Aliases
all = ["niworkflows[doc,pointclouds,style,tests]"]
docs = ["niworkflows[doc]"]

[project.scripts]
niworkflows-boldref = "niworkflows.cli.boldref:main"

[project.urls]
"Bug Tracker" = "https://github.com/nipreps/niworkflows/issues"
Documentation = "https://www.nipreps.org/niworkflows"
GitHub = "https://github.com/nipreps/niworkflows"
Homepage = "https://www.nipreps.org"
"Source Code" = "https://github.com/nipreps/niworkflows"
Zenodo = "https://doi.org/10.5281/zenodo.2650331"

#
# Hatch configurations
#

[tool.hatch.metadata]
allow-direct-references = true

[tool.hatch.build.targets.sdist]
exclude = [".git_archival.txt"]  # No longer needed in sdist

[tool.hatch.build.targets.wheel]
packages = ["niworkflows"]
exclude = [
    "niworkflows/data/tests/work",  # Large test data directory
]

##  The following two sections configure setuptools_scm in the hatch way

[tool.hatch.version]
source = "vcs"
raw-options = {version_scheme = "release-branch-semver" }

[tool.hatch.build.hooks.vcs]
version-file = "niworkflows/_version.py"

# Disable black
[tool.black]
exclude = ".*"

[tool.ruff]
line-length = 99

[tool.ruff.lint]
extend-select = [
  "F",
  "E",
  "W",
  "I",
  "UP",
  "YTT",
  "S",
  "BLE",
  "B",
  "A",
  # "CPY",
  "C4",
  "DTZ",
  "T10",
  # "EM",
  "EXE",
  "FA",
  "ISC",
  "ICN",
  "PT",
  "Q",
]
ignore = [
  "S311",  # We are not using random for cryptographic purposes
  "ISC001",
  "S603",
]

[tool.ruff.lint.flake8-quotes]
inline-quotes = "single"

[tool.ruff.lint.extend-per-file-ignores]
"*/__init__.py" = ["F401"]
"*/test_*.py" = ["S101"]
"docs/conf.py" = ["A001"]
"niworkflows/engine/plugin.py" = [
  "BLE001",  # except Exception is intentional
  "S101",  # Assertions are intentional
]

[tool.ruff.format]
quote-style = "single"

[tool.pytest.ini_options]
minversion = "6"
testpaths = ["niworkflows"]
log_cli_level = "INFO"
xfail_strict = true
norecursedirs = [".git"]
addopts = [
  "-svx",
  "-ra",
  "--strict-config",
  "--strict-markers",
  "--doctest-modules",
  # Config pytest-cov
  "--cov=niworkflows",
  "--cov-report=xml",
  "--cov-config=pyproject.toml",
]
doctest_optionflags = "ALLOW_UNICODE NORMALIZE_WHITESPACE ELLIPSIS"
env = "PYTHONHASHSEED=0"
filterwarnings = ["ignore::DeprecationWarning"]
junit_family = "xunit2"

[tool.coverage.run]
branch = true
omit = [
    "*/_version.py",
]

[tool.coverage.report]
# Regexes for lines to exclude from consideration
exclude_lines = [
    "raise NotImplementedError",
    "warnings\\.warn",
]

[tool.coverage.paths]
source = [
  "niworkflows",
  "**/site-packages/niworkflows"
]

[tool.codespell]
skip = "*/data/*,*/docs/_build/*,./examples/viz-report.*"
ignore-words-list = "objekt,nd"<|MERGE_RESOLUTION|>--- conflicted
+++ resolved
@@ -26,20 +26,15 @@
     "acres",
     "attrs >=20.1",
     "importlib_resources >= 5.7; python_version < '3.11'",
+    "gradunwarp@https://github.com/nipreps/gradunwarp/archive/refs/heads/master.zip",
     "jinja2 >=3",
     "looseversion",
     "matplotlib >= 3.5",
     "nibabel >= 3.0",
     "nilearn >= 0.8",
     "nipype >= 1.8.5",
-<<<<<<< HEAD
-#    "nitransforms >= 21.0.0",
-    "nitransforms@https://github.com/nipy/nitransforms/archive/refs/heads/master.zip",
-    "numpy",
-=======
-    "nitransforms >= 22.0.0",
+    "nitransforms >= 24.0.0",
     "numpy >= 1.20",
->>>>>>> 6a96e61c
     "packaging",
     "pandas >= 1.2",
     "pybids >= 0.15.1",
@@ -48,15 +43,8 @@
     "scipy >= 1.8",
     "seaborn >= 0.11",
     "svgutils >= 0.3.4",
-<<<<<<< HEAD
-    "templateflow >= 0.7.2",
-    "traits < 6.4",
-    "transforms3d",
-    "gradunwarp@https://github.com/nipreps/gradunwarp/archive/refs/heads/master.zip",
-=======
     "templateflow >= 23.1",
     "transforms3d >= 0.4",
->>>>>>> 6a96e61c
 ]
 
 [project.optional-dependencies]
