# emacs: -*- mode: python; py-indent-offset: 4; indent-tabs-mode: nil -*-
# vi: set ft=python sts=4 ts=4 sw=4 et:
#
# Copyright 2021 The NiPreps Developers <nipreps@gmail.com>
#
# Licensed under the Apache License, Version 2.0 (the "License");
# you may not use this file except in compliance with the License.
# You may obtain a copy of the License at
#
#     http://www.apache.org/licenses/LICENSE-2.0
#
# Unless required by applicable law or agreed to in writing, software
# distributed under the License is distributed on an "AS IS" BASIS,
# WITHOUT WARRANTIES OR CONDITIONS OF ANY KIND, either express or implied.
# See the License for the specific language governing permissions and
# limitations under the License.
#
# We support and encourage derived works from this project, please read
# about our expectations at
#
#     https://www.nipreps.org/community/licensing/
#
"""Plotting tools shared across MRIQC and FMRIPREP."""

import numpy as np
import nibabel as nb
import pandas as pd

import matplotlib.pyplot as plt
from matplotlib import gridspec as mgs
import matplotlib.cm as cm
import matplotlib.patches as mpatches
from matplotlib.colors import ListedColormap, Normalize
from matplotlib.colorbar import ColorbarBase

<<<<<<< HEAD
from nilearn.plotting import plot_img
from nilearn.signal import clean
from nilearn._utils import check_niimg_4d
from nilearn._utils.niimg import _safe_get_data

from niworkflows.interfaces.surf import get_crown_cifti
from niworkflows.interfaces.morphology import get_dilated_brainmask


=======
>>>>>>> e6228c06
DINA4_LANDSCAPE = (11.69, 8.27)


class fMRIPlot:
    """Generates the fMRI Summary Plot."""

    __slots__ = ("func_file", "mask_data", "tr", "seg_data", "confounds", "spikes")

    def __init__(
        self,
        func_file,
        mask_file=None,
        data=None,
        conf_file=None,
        seg_file=None,
        tr=None,
        usecols=None,
        units=None,
        vlines=None,
        spikes_files=None,
    ):
        func_img = nb.load(func_file)
        self.func_file = func_file
        self.tr = tr or _get_tr(func_img)
        self.mask_data = None
        self.seg_data = None

        if not isinstance(func_img, nb.Cifti2Image):
            self.mask_data = nb.fileslice.strided_scalar(
                func_img.shape[:3], np.uint8(1)
            )
            if mask_file:
                self.mask_data = np.asanyarray(nb.load(mask_file).dataobj).astype(
                    "uint8"
                )
            if seg_file:
                self.seg_data = np.asanyarray(nb.load(seg_file).dataobj)

        if units is None:
            units = {}
        if vlines is None:
            vlines = {}
        self.confounds = {}
        if data is None and conf_file:
            data = pd.read_csv(
                conf_file, sep=r"[\t\s]+", usecols=usecols, index_col=False
            )

        if data is not None:
            for name in data.columns.ravel():
                self.confounds[name] = {
                    "values": data[[name]].values.ravel().tolist(),
                    "units": units.get(name),
                    "cutoff": vlines.get(name),
                }

        self.spikes = []
        if spikes_files:
            for sp_file in spikes_files:
                self.spikes.append((np.loadtxt(sp_file), None, False))

    def plot(self, figure=None):
        """Main plotter"""
        import seaborn as sns

        sns.set_style("whitegrid")
        sns.set_context("paper", font_scale=0.8)

        if figure is None:
            figure = plt.gcf()

        nconfounds = len(self.confounds)
        nspikes = len(self.spikes)
        nrows = 1 + nconfounds + nspikes

        # Create grid
        grid = mgs.GridSpec(
            nrows, 1, wspace=0.0, hspace=0.05, height_ratios=[1] * (nrows - 1) + [5]
        )

        grid_id = 0
        for tsz, name, iszs in self.spikes:
            spikesplot(
                tsz, title=name, outer_gs=grid[grid_id], tr=self.tr, zscored=iszs
            )
            grid_id += 1

        if self.confounds:
            from seaborn import color_palette

            palette = color_palette("husl", nconfounds)

        for i, (name, kwargs) in enumerate(self.confounds.items()):
            tseries = kwargs.pop("values")
            confoundplot(
                tseries,
                grid[grid_id],
                tr=self.tr,
                color=palette[i],
                name=name,
                **kwargs
            )
            grid_id += 1

        plot_carpet(
            self.func_file,
            atlaslabels=self.seg_data,
            brainmask=self.mask_data,
            subplot=grid[-1],
            tr=self.tr,
        )
        # spikesplot_cb([0.7, 0.78, 0.2, 0.008])
        return figure


def plot_carpet(
    func,
    atlaslabels,
    brainmask,
    detrend=True,
    nskip=0,
    size=(1500, 800),
    subplot=None,
    title=None,
    output_file=None,
    legend=False,
    tr=None,
    lut=None,
):
    """
    Plot an image representation of voxel intensities across time also know
    as the "carpet plot" or "Power plot". See Jonathan Power Neuroimage
    2017 Jul 1; 154:150-158.

    Parameters
    ----------

        func : string or nibabel-image object
            Path to NIfTI or CIFTI BOLD image, or a nibabel-image object
        atlaslabels: ndarray, optional
            A 3D array of integer labels from an atlas, resampled into ``img`` space.
        brainmask: ndarray, optional
            A 3D binary array, resampled into ``img`` space.
        detrend : boolean, optional
            Detrend and standardize the data prior to plotting.
        nskip : int, optional
            Number of volumes at the beginning of the scan marked as nonsteady state.
            Only used by volumetric NIfTI.
        size : tuple, optional
            Size of figure.
        subplot : matplotlib Subplot, optional
            Subplot to plot figure on.
        title : string, optional
            The title displayed on the figure.
        output_file : string, or None, optional
            The name of an image file to export the plot to. Valid extensions
            are .png, .pdf, .svg. If output_file is not None, the plot
            is saved to a file, and the display is closed.
        legend : bool
            Whether to render the average functional series with ``atlaslabels`` as
            overlay.
        tr : float , optional
            Specify the TR, if specified it uses this value. If left as None,
            # of frames is plotted instead of time.
        lut : ndarray, optional
            Look up table for segmentations

    """
    epinii = None
    segnii = None
    nslices = None
    img = nb.load(func) if isinstance(func, str) else func

    if isinstance(img, nb.Cifti2Image):
        assert (
            img.nifti_header.get_intent()[0] == "ConnDenseSeries"
        ), "Not a dense timeseries"

        data = img.get_fdata().T
        matrix = img.header.matrix

        dilated_brainmask, _ = get_dilated_brainmask(atlaslabels, brainmask)
        crown_surf = get_crown_cifti(dilated_brainmask)
        struct_map = {
            "LEFT_CORTEX": 1,
            "RIGHT_CORTEX": 2,
            "SUBCORTICAL": 3,
            "CEREBELLUM": 4,
        }
        seg = np.zeros((data.shape[0],), dtype="uint32")
        for bm in matrix.get_index_map(1).brain_models:
            if "CORTEX" in bm.brain_structure:
                lidx = (1, 2)["RIGHT" in bm.brain_structure]
            elif "CEREBELLUM" in bm.brain_structure:
                lidx = 4
            else:
                lidx = 3
            index_final = bm.index_offset + bm.index_count
            seg[bm.index_offset : index_final] = lidx
        assert len(seg[seg < 1]) == 0, "Unassigned labels"

        # Decimate data
        data, seg = _decimate_data(data, seg, size)
        # preserve as much continuity as possible
        order = seg.argsort(kind="stable")

        cmap = ListedColormap([cm.get_cmap("Paired").colors[i] for i in (1, 0, 7, 3)])
        assert len(cmap.colors) == len(
            struct_map
        ), "Mismatch between expected # of structures and colors"

        # ensure no legend for CIFTI
        legend = False

    else:  # Volumetric NIfTI
<<<<<<< HEAD
        # Load data
        img_nii = check_niimg_4d(
            img,
            dtype="auto",
        )
=======
        from nilearn._utils import check_niimg_4d
        from nilearn._utils.niimg import _safe_get_data

        img_nii = check_niimg_4d(img, dtype="auto",)
>>>>>>> e6228c06
        func_data = _safe_get_data(img_nii, ensure_finite=True)
        func_data = func_data[..., nskip:]
        ntsteps = func_data.shape[-1]

        # Dilate brain mask
        crown_mask, func_seg_mask = get_dilated_brainmask(atlaslabels, brainmask)
        # Remove the brain from the crown mask
        crown_mask[func_seg_mask] = False

        # Map segmentation to brain areas
        # Boolean defining whether the default look up table is being used
        default_lut = False
        if lut is None:
            default_lut = True
            lut = np.zeros((261,), dtype="int")
            lut[1:11] = 1
            lut[255] = 2
            lut[30:99] = 3
            lut[100:201] = 4

        if (lut < 0).any():
            raise ValueError("The look up table should not contain negative values.")

        # Apply lookup table
        seg = lut[atlaslabels.astype(int)]

        # Incorporate the crown in the carpetplot
        assert (
            seg[crown_mask] == 0
        ).all(), "There is an overlap between the crown and the anatomical atlas."
        seg[crown_mask] = seg.max() + 1

        if (seg == 0).all():
            raise ValueError("The segmented brain atlas is zero everywhere")

        data = func_data[seg > 0].reshape(-1, ntsteps)
        seg = seg[seg > 0].reshape(-1)

        # Decimate data
        data, seg = _decimate_data(data, seg, size)
        # Order following segmentation labels
        order = np.argsort(seg)[::-1]
        # Set colormap
        cmap = ListedColormap(cm.get_cmap("tab10").colors[: len(np.unique(seg))][::-1])
        assert len(cmap.colors) == len(
            np.unique(seg)
        ), "Mismatch between expected # of structures and colors"

        if legend:
            epiavg = func_data.mean(3)
            epinii = nb.Nifti1Image(epiavg, img_nii.affine, img_nii.header)
            segnii = nb.Nifti1Image(
                lut[atlaslabels.astype(int)], epinii.affine, epinii.header
            )
            segnii.set_data_dtype("uint8")
            nslices = epiavg.shape[-1]

    return _carpet(
        data,
        seg,
        order,
        cmap,
        legend=legend,
        epinii=epinii,
        segnii=segnii,
        nslices=nslices,
        tr=tr,
        subplot=subplot,
        legend=legend,
        title=title,
        output_file=output_file,
        default_lut=default_lut,
    )


def _carpet(
    data,
    seg,
    order,
    cmap,
    tr=None,
    detrend=True,
    subplot=None,
    legend=False,
    title=None,
    output_file=None,
    epinii=None,
    segnii=None,
    nslices=None,
    default_lut=False,
):
    """Common carpetplot building code for volumetric / CIFTI plots"""
    from nilearn.plotting import plot_img
    from nilearn.signal import clean

    notr = False
    if tr is None:
        notr = True
        tr = 1.0

    # Detrend data
    v = (None, None)
    if detrend:
        data = clean(data.T, t_r=tr).T
        v = (-2, 2)

    # If subplot is not defined
    if subplot is None:
        subplot = mgs.GridSpec(1, 1)[0]

    # Define nested GridSpec
    wratios = [1, 100, 20]
    gs = mgs.GridSpecFromSubplotSpec(
        1,
        2 + int(legend),
        subplot_spec=subplot,
        width_ratios=wratios[: 2 + int(legend)],
        wspace=0.0,
    )

    # Segmentation colorbar
    ax0 = plt.subplot(gs[0])
    ax0.set_yticks([])
    ax0.set_xticks([])
    ax0.imshow(seg[order, np.newaxis], interpolation="none", aspect="auto", cmap=cmap)

    ax0.grid(False)
    ax0.spines["left"].set_visible(False)
    ax0.spines["bottom"].set_color("none")
    ax0.spines["bottom"].set_visible(False)

    if default_lut:
        crown = mpatches.Patch(color=cmap.colors[4], label="Crown")
        cortGM = mpatches.Patch(color=cmap.colors[3], label="Cortical GM")
        subcortGM = mpatches.Patch(color=cmap.colors[2], label="Subcortical GM")
        cerebellum = mpatches.Patch(color=cmap.colors[1], label="Cerebellum")
        wm_csf = mpatches.Patch(color=cmap.colors[0], label="WM & CSF")
        plt.legend(handles=[crown, cortGM, subcortGM, cerebellum, wm_csf])

    # Carpet plot
    ax1 = plt.subplot(gs[1])
    ax1.imshow(
        data[order],
        interpolation="nearest",
        aspect="auto",
        cmap="gray",
        vmin=v[0],
        vmax=v[1],
    )

    if default_lut:
        # Plot lines to separate compartments in carpet plot
        crown_boundary = np.where(seg[order] == 5)[0][-1] - 1
        wm_boundary = np.where(seg[order] == 1)[0][0] + 1
        ax1.axhline(y=crown_boundary, color=cmap.colors[-1], linewidth=2)
        ax1.axhline(y=wm_boundary, color=cmap.colors[0], linewidth=2)

    ax1.grid(False)
    ax1.set_yticks([])
    ax1.set_yticklabels([])

    # Set 10 frame markers in X axis
    interval = max((int(data.shape[-1] + 1) // 10, int(data.shape[-1] + 1) // 5, 1))
    xticks = list(range(0, data.shape[-1])[::interval])
    if notr:
        xlabel = "time-points (index)"
        xticklabels = [round(xtick) for xtick in xticks]
    else:
        xlabel = "time (s)"
        xticklabels = ["%.02f" % (tr * xtick) for xtick in xticks]
    ax1.set_xticks(xticks)
    ax1.set_xlabel(xlabel)
    ax1.set_xticklabels(xticklabels)

    # Remove and redefine spines
    for side in ["top", "right"]:
        # Toggle the spine objects
        ax0.spines[side].set_color("none")
        ax0.spines[side].set_visible(False)
        ax1.spines[side].set_color("none")
        ax1.spines[side].set_visible(False)

    ax1.yaxis.set_ticks_position("left")
    ax1.xaxis.set_ticks_position("bottom")
    ax1.spines["bottom"].set_visible(False)
    ax1.spines["left"].set_color("none")
    ax1.spines["left"].set_visible(False)
    if title:
        ax1.set_title(title)

    ax2 = None
    if legend:
        gslegend = mgs.GridSpecFromSubplotSpec(
            5, 1, subplot_spec=gs[2], wspace=0.0, hspace=0.0
        )
        coords = np.linspace(int(0.10 * nslices), int(0.95 * nslices), 5).astype(
            np.uint8
        )
        for i, c in enumerate(coords.tolist()):
            ax2 = plt.subplot(gslegend[i])
            plot_img(
                segnii,
                bg_img=epinii,
                axes=ax2,
                display_mode="z",
                annotate=False,
                cut_coords=[c],
                threshold=0.1,
                cmap=cmap,
                interpolation="nearest",
            )

    if output_file is not None:
        figure = plt.gcf()
        figure.savefig(output_file, bbox_inches="tight")
        plt.close(figure)
        figure = None
        return output_file

    return (ax0, ax1, ax2), gs


def spikesplot(
    ts_z,
    outer_gs=None,
    tr=None,
    zscored=True,
    spike_thresh=6.0,
    title="Spike plot",
    ax=None,
    cmap="viridis",
    hide_x=True,
    nskip=0,
):
    """
    A spikes plot. Thanks to Bob Dogherty (this docstring needs be improved with proper ack)
    """

    if ax is None:
        ax = plt.gca()

    if outer_gs is not None:
        gs = mgs.GridSpecFromSubplotSpec(
            1, 2, subplot_spec=outer_gs, width_ratios=[1, 100], wspace=0.0
        )
        ax = plt.subplot(gs[1])

    # Define TR and number of frames
    if tr is None:
        tr = 1.0

    # Load timeseries, zscored slice-wise
    nslices = ts_z.shape[0]
    ntsteps = ts_z.shape[1]

    # Load a colormap
    my_cmap = cm.get_cmap(cmap)
    norm = Normalize(vmin=0, vmax=float(nslices - 1))
    colors = [my_cmap(norm(sl)) for sl in range(nslices)]

    stem = len(np.unique(ts_z).tolist()) == 2
    # Plot one line per axial slice timeseries
    for sl in range(nslices):
        if not stem:
            ax.plot(ts_z[sl, :], color=colors[sl], lw=0.5)
        else:
            markerline, stemlines, baseline = ax.stem(ts_z[sl, :])
            plt.setp(markerline, "markerfacecolor", colors[sl])
            plt.setp(baseline, "color", colors[sl], "linewidth", 1)
            plt.setp(stemlines, "color", colors[sl], "linewidth", 1)

    # Handle X, Y axes
    ax.grid(False)

    # Handle X axis
    last = ntsteps - 1
    ax.set_xlim(0, last)
    xticks = list(range(0, last)[::20]) + [last] if not hide_x else []
    ax.set_xticks(xticks)

    if not hide_x:
        if tr is None:
            ax.set_xlabel("time (frame #)")
        else:
            ax.set_xlabel("time (s)")
            ax.set_xticklabels(["%.02f" % t for t in (tr * np.array(xticks)).tolist()])

    # Handle Y axis
    ylabel = "slice-wise noise average on background"
    if zscored:
        ylabel += " (z-scored)"
        zs_max = np.abs(ts_z).max()
        ax.set_ylim(
            (
                -(np.abs(ts_z[:, nskip:]).max()) * 1.05,
                (np.abs(ts_z[:, nskip:]).max()) * 1.05,
            )
        )

        ytick_vals = np.arange(0.0, zs_max, float(np.floor(zs_max / 2.0)))
        yticks = (
            list(reversed((-1.0 * ytick_vals[ytick_vals > 0]).tolist()))
            + ytick_vals.tolist()
        )

        # TODO plot min/max or mark spikes
        # yticks.insert(0, ts_z.min())
        # yticks += [ts_z.max()]
        for val in ytick_vals:
            ax.plot((0, ntsteps - 1), (-val, -val), "k:", alpha=0.2)
            ax.plot((0, ntsteps - 1), (val, val), "k:", alpha=0.2)

        # Plot spike threshold
        if zs_max < spike_thresh:
            ax.plot((0, ntsteps - 1), (-spike_thresh, -spike_thresh), "k:")
            ax.plot((0, ntsteps - 1), (spike_thresh, spike_thresh), "k:")
    else:
        yticks = [
            ts_z[:, nskip:].min(),
            np.median(ts_z[:, nskip:]),
            ts_z[:, nskip:].max(),
        ]
        ax.set_ylim(
            0, max(yticks[-1] * 1.05, (yticks[-1] - yticks[0]) * 2.0 + yticks[-1])
        )
        # ax.set_ylim(ts_z[:, nskip:].min() * 0.95,
        #             ts_z[:, nskip:].max() * 1.05)

    ax.annotate(
        ylabel,
        xy=(0.0, 0.7),
        xycoords="axes fraction",
        xytext=(0, 0),
        textcoords="offset points",
        va="center",
        ha="left",
        color="gray",
        size=4,
        bbox={
            "boxstyle": "round",
            "fc": "w",
            "ec": "none",
            "color": "none",
            "lw": 0,
            "alpha": 0.8,
        },
    )
    ax.set_yticks([])
    ax.set_yticklabels([])

    # if yticks:
    #     # ax.set_yticks(yticks)
    #     # ax.set_yticklabels(['%.02f' % y for y in yticks])
    #     # Plot maximum and minimum horizontal lines
    #     ax.plot((0, ntsteps - 1), (yticks[0], yticks[0]), 'k:')
    #     ax.plot((0, ntsteps - 1), (yticks[-1], yticks[-1]), 'k:')

    for side in ["top", "right"]:
        ax.spines[side].set_color("none")
        ax.spines[side].set_visible(False)

    if not hide_x:
        ax.spines["bottom"].set_position(("outward", 10))
        ax.xaxis.set_ticks_position("bottom")
    else:
        ax.spines["bottom"].set_color("none")
        ax.spines["bottom"].set_visible(False)

    # ax.spines["left"].set_position(('outward', 30))
    # ax.yaxis.set_ticks_position('left')
    ax.spines["left"].set_visible(False)
    ax.spines["left"].set_color(None)

    # labels = [label for label in ax.yaxis.get_ticklabels()]
    # labels[0].set_weight('bold')
    # labels[-1].set_weight('bold')
    if title:
        ax.set_title(title)
    return ax


def spikesplot_cb(position, cmap="viridis", fig=None):
    # Add colorbar
    if fig is None:
        fig = plt.gcf()

    cax = fig.add_axes(position)
    cb = ColorbarBase(
        cax,
        cmap=cm.get_cmap(cmap),
        spacing="proportional",
        orientation="horizontal",
        drawedges=False,
    )
    cb.set_ticks([0, 0.5, 1.0])
    cb.set_ticklabels(["Inferior", "(axial slice)", "Superior"])
    cb.outline.set_linewidth(0)
    cb.ax.xaxis.set_tick_params(width=0)
    return cax


def confoundplot(
    tseries,
    gs_ts,
    gs_dist=None,
    name=None,
    units=None,
    tr=None,
    hide_x=True,
    color="b",
    nskip=0,
    cutoff=None,
    ylims=None,
):
    import seaborn as sns

    # Define TR and number of frames
    notr = False
    if tr is None:
        notr = True
        tr = 1.0
    ntsteps = len(tseries)
    tseries = np.array(tseries)

    # Define nested GridSpec
    gs = mgs.GridSpecFromSubplotSpec(
        1, 2, subplot_spec=gs_ts, width_ratios=[1, 100], wspace=0.0
    )

    ax_ts = plt.subplot(gs[1])
    ax_ts.grid(False)

    # Set 10 frame markers in X axis
    interval = max((ntsteps // 10, ntsteps // 5, 1))
    xticks = list(range(0, ntsteps)[::interval])
    ax_ts.set_xticks(xticks)

    if not hide_x:
        if notr:
            ax_ts.set_xlabel("time (frame #)")
        else:
            ax_ts.set_xlabel("time (s)")
            labels = tr * np.array(xticks)
            ax_ts.set_xticklabels(["%.02f" % t for t in labels.tolist()])
    else:
        ax_ts.set_xticklabels([])

    if name is not None:
        if units is not None:
            name += " [%s]" % units

        ax_ts.annotate(
            name,
            xy=(0.0, 0.7),
            xytext=(0, 0),
            xycoords="axes fraction",
            textcoords="offset points",
            va="center",
            ha="left",
            color=color,
            size=8,
            bbox={
                "boxstyle": "round",
                "fc": "w",
                "ec": "none",
                "color": "none",
                "lw": 0,
                "alpha": 0.8,
            },
        )

    for side in ["top", "right"]:
        ax_ts.spines[side].set_color("none")
        ax_ts.spines[side].set_visible(False)

    if not hide_x:
        ax_ts.spines["bottom"].set_position(("outward", 20))
        ax_ts.xaxis.set_ticks_position("bottom")
    else:
        ax_ts.spines["bottom"].set_color("none")
        ax_ts.spines["bottom"].set_visible(False)

    # ax_ts.spines["left"].set_position(('outward', 30))
    ax_ts.spines["left"].set_color("none")
    ax_ts.spines["left"].set_visible(False)
    # ax_ts.yaxis.set_ticks_position('left')

    ax_ts.set_yticks([])
    ax_ts.set_yticklabels([])

    nonnan = tseries[~np.isnan(tseries)]
    if nonnan.size > 0:
        # Calculate Y limits
        valrange = nonnan.max() - nonnan.min()
        def_ylims = [nonnan.min() - 0.1 * valrange, nonnan.max() + 0.1 * valrange]
        if ylims is not None:
            if ylims[0] is not None:
                def_ylims[0] = min([def_ylims[0], ylims[0]])
            if ylims[1] is not None:
                def_ylims[1] = max([def_ylims[1], ylims[1]])

        # Add space for plot title and mean/SD annotation
        def_ylims[0] -= 0.1 * (def_ylims[1] - def_ylims[0])

        ax_ts.set_ylim(def_ylims)

        # Annotate stats
        maxv = nonnan.max()
        mean = nonnan.mean()
        stdv = nonnan.std()
        p95 = np.percentile(nonnan, 95.0)
    else:
        maxv = 0
        mean = 0
        stdv = 0
        p95 = 0

    stats_label = (
        r"max: {max:.3f}{units} $\bullet$ mean: {mean:.3f}{units} "
        r"$\bullet$ $\sigma$: {sigma:.3f}"
    ).format(max=maxv, mean=mean, units=units or "", sigma=stdv)
    ax_ts.annotate(
        stats_label,
        xy=(0.98, 0.7),
        xycoords="axes fraction",
        xytext=(0, 0),
        textcoords="offset points",
        va="center",
        ha="right",
        color=color,
        size=4,
        bbox={
            "boxstyle": "round",
            "fc": "w",
            "ec": "none",
            "color": "none",
            "lw": 0,
            "alpha": 0.8,
        },
    )

    # Annotate percentile 95
    ax_ts.plot((0, ntsteps - 1), [p95] * 2, linewidth=0.1, color="lightgray")
    ax_ts.annotate(
        "%.2f" % p95,
        xy=(0, p95),
        xytext=(-1, 0),
        textcoords="offset points",
        va="center",
        ha="right",
        color="lightgray",
        size=3,
    )

    if cutoff is None:
        cutoff = []

    for i, thr in enumerate(cutoff):
        ax_ts.plot((0, ntsteps - 1), [thr] * 2, linewidth=0.2, color="dimgray")

        ax_ts.annotate(
            "%.2f" % thr,
            xy=(0, thr),
            xytext=(-1, 0),
            textcoords="offset points",
            va="center",
            ha="right",
            color="dimgray",
            size=3,
        )

    ax_ts.plot(tseries, color=color, linewidth=0.8)
    ax_ts.set_xlim((0, ntsteps - 1))

    if gs_dist is not None:
        ax_dist = plt.subplot(gs_dist)
        sns.displot(tseries, vertical=True, ax=ax_dist)
        ax_dist.set_xlabel("Timesteps")
        ax_dist.set_ylim(ax_ts.get_ylim())
        ax_dist.set_yticklabels([])

        return [ax_ts, ax_dist], gs
    return ax_ts, gs


def compcor_variance_plot(
    metadata_files,
    metadata_sources=None,
    output_file=None,
    varexp_thresh=(0.5, 0.7, 0.9),
    fig=None,
):
    """
    Parameters
    ----------
    metadata_files: list
        List of paths to files containing component metadata. If more than one
        decomposition has been performed (e.g., anatomical and temporal
        CompCor decompositions), then all metadata files can be provided in
        the list. However, each metadata file should have a corresponding
        entry in `metadata_sources`.
    metadata_sources: list or None
        List of source names (e.g., ['aCompCor']) for decompositions. This
        list should be of the same length as `metadata_files`.
    output_file: str or None
        Path where the output figure should be saved. If this is not defined,
        then the plotting axes will be returned instead of the saved figure
        path.
    varexp_thresh: tuple
        Set of variance thresholds to include in the plot (default 0.5, 0.7,
        0.9).
    fig: figure or None
        Existing figure on which to plot.

    Returns
    -------
    ax: axes
        Plotting axes. Returned only if the `output_file` parameter is None.
    output_file: str
        The file where the figure is saved.
    """
    metadata = {}
    if metadata_sources is None:
        if len(metadata_files) == 1:
            metadata_sources = ["CompCor"]
        else:
            metadata_sources = [
                "Decomposition {:d}".format(i) for i in range(len(metadata_files))
            ]
    for file, source in zip(metadata_files, metadata_sources):
        metadata[source] = pd.read_csv(str(file), sep=r"\s+")
        metadata[source]["source"] = source
    metadata = pd.concat(list(metadata.values()))
    bbox_txt = {
        "boxstyle": "round",
        "fc": "white",
        "ec": "none",
        "color": "none",
        "linewidth": 0,
        "alpha": 0.8,
    }

    decompositions = []
    data_sources = list(metadata.groupby(["source", "mask"]).groups.keys())
    for source, mask in data_sources:
        if not np.isnan(
            metadata.loc[(metadata["source"] == source) & (metadata["mask"] == mask)][
                "singular_value"
            ].values[0]
        ):
            decompositions.append((source, mask))

    if fig is not None:
        ax = [
            fig.add_subplot(1, len(decompositions), i + 1)
            for i in range(len(decompositions))
        ]
    elif len(decompositions) > 1:
        fig, ax = plt.subplots(
            1, len(decompositions), figsize=(5 * len(decompositions), 5)
        )
    else:
        ax = [plt.axes()]

    for m, (source, mask) in enumerate(decompositions):
        components = metadata[
            (metadata["mask"] == mask) & (metadata["source"] == source)
        ]
        if len([m for s, m in decompositions if s == source]) > 1:
            title_mask = " ({} mask)".format(mask)
        else:
            title_mask = ""
        fig_title = "{}{}".format(source, title_mask)

        ax[m].plot(
            np.arange(components.shape[0] + 1),
            [0] + list(100 * components["cumulative_variance_explained"]),
            color="purple",
            linewidth=2.5,
        )
        ax[m].grid(False)
        ax[m].set_xlabel("number of components in model")
        ax[m].set_ylabel("cumulative variance explained (%)")
        ax[m].set_title(fig_title)

        varexp = {}

        for i, thr in enumerate(varexp_thresh):
            varexp[thr] = (
                np.atleast_1d(
                    np.searchsorted(components["cumulative_variance_explained"], thr)
                )
                + 1
            )
            ax[m].axhline(y=100 * thr, color="lightgrey", linewidth=0.25)
            ax[m].axvline(
                x=varexp[thr], color="C{}".format(i), linewidth=2, linestyle=":"
            )
            ax[m].text(
                0,
                100 * thr,
                "{:.0f}".format(100 * thr),
                fontsize="x-small",
                bbox=bbox_txt,
            )
            ax[m].text(
                varexp[thr][0],
                25,
                "{} components explain\n{:.0f}% of variance".format(
                    varexp[thr][0], 100 * thr
                ),
                rotation=90,
                horizontalalignment="center",
                fontsize="xx-small",
                bbox=bbox_txt,
            )

        ax[m].set_yticks([])
        ax[m].set_yticklabels([])
        for tick in ax[m].xaxis.get_major_ticks():
            tick.label.set_fontsize("x-small")
            tick.label.set_rotation("vertical")
        for side in ["top", "right", "left"]:
            ax[m].spines[side].set_color("none")
            ax[m].spines[side].set_visible(False)

    if output_file is not None:
        figure = plt.gcf()
        figure.savefig(output_file, bbox_inches="tight")
        plt.close(figure)
        figure = None
        return output_file
    return ax


def confounds_correlation_plot(
    confounds_file,
    columns=None,
    figure=None,
    max_dim=20,
    output_file=None,
    reference="global_signal",
):
    """
    Generate a bar plot with the correlation of confounds.

    Parameters
    ----------
    confounds_file: :obj:`str`
        File containing all confound regressors to be included in the
        correlation plot.
    figure: figure or None
        Existing figure on which to plot.
    columns: :obj:`list` or :obj:`None`.
        Select a list of columns from the dataset.
    max_dim: :obj:`int`
        The maximum number of regressors to be included in the output plot.
        Reductions (e.g., CompCor) of high-dimensional data can yield so many
        regressors that the correlation structure becomes obfuscated. This
        criterion selects the ``max_dim`` regressors that have the largest
        correlation magnitude with ``reference`` for inclusion in the plot.
    output_file: :obj:`str` or :obj:`None`
        Path where the output figure should be saved. If this is not defined,
        then the plotting axes will be returned instead of the saved figure
        path.
    reference: :obj:`str`
        ``confounds_correlation_plot`` prepares a bar plot of the correlations
        of each confound regressor with a reference column. By default, this
        is the global signal (so that collinearities with the global signal
        can readily be assessed).

    Returns
    -------
    axes and gridspec
        Plotting axes and gridspec. Returned only if ``output_file`` is ``None``.
    output_file: :obj:`str`
        The file where the figure is saved.
    """
    import seaborn as sns

    confounds_data = pd.read_table(confounds_file)

    if columns:
        columns = set(columns)  # Drop duplicates
        columns.add(reference)  # Make sure the reference is included
        confounds_data = confounds_data[[el for el in columns]]

    confounds_data = confounds_data.loc[
        :, np.logical_not(np.isclose(confounds_data.var(skipna=True), 0))
    ]
    corr = confounds_data.corr()

    gscorr = corr.copy()
    gscorr["index"] = gscorr.index
    gscorr[reference] = np.abs(gscorr[reference])
    gs_descending = gscorr.sort_values(by=reference, ascending=False)["index"]
    n_vars = corr.shape[0]
    max_dim = min(n_vars, max_dim)

    gs_descending = gs_descending[:max_dim]
    features = [p for p in corr.columns if p in gs_descending]
    corr = corr.loc[features, features]
    np.fill_diagonal(corr.values, 0)

    if figure is None:
        plt.figure(figsize=(15, 5))
    gs = mgs.GridSpec(1, 21)
    ax0 = plt.subplot(gs[0, :10])
    ax1 = plt.subplot(gs[0, 11:])

    mask = np.zeros_like(corr, dtype=np.bool)
    mask[np.triu_indices_from(mask)] = True
    sns.heatmap(corr, linewidths=0.5, cmap="coolwarm", center=0, square=True, ax=ax0)
    ax0.tick_params(axis="both", which="both", width=0)

    for tick in ax0.xaxis.get_major_ticks():
        tick.label.set_fontsize("small")
    for tick in ax0.yaxis.get_major_ticks():
        tick.label.set_fontsize("small")
    sns.barplot(
        data=gscorr,
        x="index",
        y=reference,
        ax=ax1,
        order=gs_descending,
        palette="Reds_d",
        saturation=0.5,
    )

    ax1.set_xlabel("Confound time series")
    ax1.set_ylabel("Magnitude of correlation with {}".format(reference))
    ax1.tick_params(axis="x", which="both", width=0)
    ax1.tick_params(axis="y", which="both", width=5, length=5)

    for tick in ax1.xaxis.get_major_ticks():
        tick.label.set_fontsize("small")
        tick.label.set_rotation("vertical")
    for tick in ax1.yaxis.get_major_ticks():
        tick.label.set_fontsize("small")
    for side in ["top", "right", "left"]:
        ax1.spines[side].set_color("none")
        ax1.spines[side].set_visible(False)

    if output_file is not None:
        figure = plt.gcf()
        figure.savefig(output_file, bbox_inches="tight")
        plt.close(figure)
        figure = None
        return output_file
    return [ax0, ax1], gs


def _get_tr(img):
    """
    Attempt to extract repetition time from NIfTI/CIFTI header

    Examples
    --------
    >>> _get_tr(nb.load(Path(test_data) /
    ...    'sub-ds205s03_task-functionallocalizer_run-01_bold_volreg.nii.gz'))
    2.2
    >>> _get_tr(nb.load(Path(test_data) /
    ...    'sub-01_task-mixedgamblestask_run-02_space-fsLR_den-91k_bold.dtseries.nii'))
    2.0
    """

    try:
        return img.header.matrix.get_index_map(0).series_step
    except AttributeError:
        return img.header.get_zooms()[-1]
    raise RuntimeError("Could not extract TR - unknown data structure type")


def _decimate_data(data, seg, size):
    """Decimate timeseries data

    Parameters
    ----------
    data : ndarray
        2 element array of timepoints and samples
    seg : ndarray
        1 element array of samples
    size : tuple
        2 element for P/T decimation

    """
    p_dec = 1 + data.shape[0] // size[0]
    if p_dec:
        data = data[::p_dec, :]
        seg = seg[::p_dec]
    t_dec = 1 + data.shape[1] // size[1]
    if t_dec:
        data = data[:, ::t_dec]
    return data, seg<|MERGE_RESOLUTION|>--- conflicted
+++ resolved
@@ -33,18 +33,6 @@
 from matplotlib.colors import ListedColormap, Normalize
 from matplotlib.colorbar import ColorbarBase
 
-<<<<<<< HEAD
-from nilearn.plotting import plot_img
-from nilearn.signal import clean
-from nilearn._utils import check_niimg_4d
-from nilearn._utils.niimg import _safe_get_data
-
-from niworkflows.interfaces.surf import get_crown_cifti
-from niworkflows.interfaces.morphology import get_dilated_brainmask
-
-
-=======
->>>>>>> e6228c06
 DINA4_LANDSCAPE = (11.69, 8.27)
 
 
@@ -260,18 +248,10 @@
         legend = False
 
     else:  # Volumetric NIfTI
-<<<<<<< HEAD
-        # Load data
-        img_nii = check_niimg_4d(
-            img,
-            dtype="auto",
-        )
-=======
         from nilearn._utils import check_niimg_4d
         from nilearn._utils.niimg import _safe_get_data
 
         img_nii = check_niimg_4d(img, dtype="auto",)
->>>>>>> e6228c06
         func_data = _safe_get_data(img_nii, ensure_finite=True)
         func_data = func_data[..., nskip:]
         ntsteps = func_data.shape[-1]
