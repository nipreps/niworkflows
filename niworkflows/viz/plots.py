# emacs: -*- mode: python; py-indent-offset: 4; indent-tabs-mode: nil -*-
# vi: set ft=python sts=4 ts=4 sw=4 et:
#
# Copyright 2021 The NiPreps Developers <nipreps@gmail.com>
#
# Licensed under the Apache License, Version 2.0 (the "License");
# you may not use this file except in compliance with the License.
# You may obtain a copy of the License at
#
#     http://www.apache.org/licenses/LICENSE-2.0
#
# Unless required by applicable law or agreed to in writing, software
# distributed under the License is distributed on an "AS IS" BASIS,
# WITHOUT WARRANTIES OR CONDITIONS OF ANY KIND, either express or implied.
# See the License for the specific language governing permissions and
# limitations under the License.
#
# We support and encourage derived works from this project, please read
# about our expectations at
#
#     https://www.nipreps.org/community/licensing/
#
"""Plotting tools shared across MRIQC and FMRIPREP."""

import numpy as np
import nibabel as nb
import pandas as pd

import matplotlib.pyplot as plt
from matplotlib import gridspec as mgs
import matplotlib.cm as cm
import matplotlib.patches as mpatches
from matplotlib.colors import ListedColormap, Normalize
from matplotlib.colorbar import ColorbarBase

DINA4_LANDSCAPE = (11.69, 8.27)


class fMRIPlot:
    """Generates the fMRI Summary Plot."""

    __slots__ = ("func_file", "crown_mask", "tr", "seg_data", "confounds", "spikes")

    def __init__(
        self,
        func_file,
        crown_file=None,
        data=None,
        conf_file=None,
        seg_file=None,
        tr=None,
        usecols=None,
        units=None,
        vlines=None,
        spikes_files=None,
        acompcor_mask_file=None
    ):
        func_img = nb.load(func_file)
        self.func_file = func_file
        self.tr = tr or _get_tr(func_img)
        self.seg_data = None

        if not isinstance(func_img, nb.Cifti2Image):
            if crown_file:
                self.crown_mask = np.asanyarray(nb.load(crown_file).dataobj).astype("uint8")
            if seg_file:
                self.seg_data = np.asanyarray(nb.load(seg_file).dataobj)
            if acompcor_mask_file:
                self.acompcor_mask = np.asanyarray(nb.load(acompcor_mask_file).dataobj).astype("uint8")

        if units is None:
            units = {}
        if vlines is None:
            vlines = {}
        self.confounds = {}
        if data is None and conf_file:
            data = pd.read_csv(conf_file, sep=r"[\t\s]+", usecols=usecols, index_col=False)

        if data is not None:
            for name in data.columns.ravel():
                self.confounds[name] = {
                    "values": data[[name]].values.ravel().tolist(),
                    "units": units.get(name),
                    "cutoff": vlines.get(name),
                }

        self.spikes = []
        if spikes_files:
            for sp_file in spikes_files:
                self.spikes.append((np.loadtxt(sp_file), None, False))

    def plot(self, figure=None):
        """Main plotter"""
        import seaborn as sns

        sns.set_style("whitegrid")
        sns.set_context("paper", font_scale=0.8)

        if figure is None:
            figure = plt.gcf()

        nconfounds = len(self.confounds)
        nspikes = len(self.spikes)
        nrows = 1 + nconfounds + nspikes

        # Create grid
        grid = mgs.GridSpec(
            nrows, 1, wspace=0.0, hspace=0.05, height_ratios=[1] * (nrows - 1) + [5]
        )

        grid_id = 0
        for tsz, name, iszs in self.spikes:
            spikesplot(tsz, title=name, outer_gs=grid[grid_id], tr=self.tr, zscored=iszs)
            grid_id += 1

        if self.confounds:
            from seaborn import color_palette

            palette = color_palette("husl", nconfounds)

        for i, (name, kwargs) in enumerate(self.confounds.items()):
            tseries = kwargs.pop("values")
            confoundplot(tseries, grid[grid_id], tr=self.tr, color=palette[i], name=name, **kwargs)
            grid_id += 1

        plot_carpet(
            self.func_file, 
            atlaslabels=self.seg_data,
            brainmask=self.mask_data,
            subplot=grid[-1],
            tr=self.tr,
            acompcor_mask = self.acompcor_mask
        )
        # spikesplot_cb([0.7, 0.78, 0.2, 0.008])
        return figure


def plot_carpet(
    func,
    atlaslabels,
    crown_mask,
    detrend=True,
    nskip=0,
    size=(1500, 800),
    subplot=None,
    title=None,
    output_file=None,
    legend=False,
    tr=None,
    lut=None,
<<<<<<< HEAD
    ward=False,
    acompcor_mask=None,
=======
    ward=True,
>>>>>>> f3d0f322
):
    """
    Plot an image representation of voxel intensities across time also know
    as the "carpet plot" or "Power plot". See Jonathan Power Neuroimage
    2017 Jul 1; 154:150-158.

    Parameters
    ----------

        func : string or nibabel-image object
            Path to NIfTI or CIFTI BOLD image, or a nibabel-image object
        atlaslabels: ndarray, optional
            A 3D array of integer labels from an atlas, resampled into ``img`` space.
        crown_mask: ndarray, optional
            A 3D binary array, resampled into ``img`` space.
        detrend : boolean, optional
            Detrend and standardize the data prior to plotting.
        nskip : int, optional
            Number of volumes at the beginning of the scan marked as nonsteady state.
            Only used by volumetric NIfTI.
        size : tuple, optional
            Size of figure.
        subplot : matplotlib Subplot, optional
            Subplot to plot figure on.
        title : string, optional
            The title displayed on the figure.
        output_file : string, or None, optional
            The name of an image file to export the plot to. Valid extensions
            are .png, .pdf, .svg. If output_file is not None, the plot
            is saved to a file, and the display is closed.
        legend : bool
            Whether to render the average functional series with ``atlaslabels`` as
            overlay.
        tr : float , optional
            Specify the TR, if specified it uses this value. If left as None,
            # of frames is plotted instead of time.
        lut : ndarray, optional
            Look up table for segmentations
        ward : boolean, optional
            Boolean that determines if hierarchical ward clustering is used or
            hierarchical average linkage clustering
<<<<<<< HEAD
        acompcor_mask : ndarray, optional
            A 3D binary array, resampled into ``img`` space.

=======
>>>>>>> f3d0f322
    """
    from niworkflows.interfaces.surf import get_crown_cifti

    epinii = None
    segnii = None
    nslices = None
    img = nb.load(func) if isinstance(func, str) else func

    if isinstance(img, nb.Cifti2Image):
        assert img.nifti_header.get_intent()[0] == "ConnDenseSeries", "Not a dense timeseries"

        data = img.get_fdata().T
        matrix = img.header.matrix

        crown_surf = get_crown_cifti(crown_mask)
        struct_map = {
            "LEFT_CORTEX": 1,
            "RIGHT_CORTEX": 2,
            "SUBCORTICAL": 3,
            "CEREBELLUM": 4,
        }
        seg = np.zeros((data.shape[0],), dtype="uint32")
        for bm in matrix.get_index_map(1).brain_models:
            if "CORTEX" in bm.brain_structure:
                lidx = (1, 2)["RIGHT" in bm.brain_structure]
            elif "CEREBELLUM" in bm.brain_structure:
                lidx = 4
            else:
                lidx = 3
            index_final = bm.index_offset + bm.index_count
            seg[bm.index_offset : index_final] = lidx
        assert len(seg[seg < 1]) == 0, "Unassigned labels"

        # Decimate data
        data, seg = _decimate_data(data, seg, size)
        # preserve as much continuity as possible
        order = seg.argsort(kind="stable")

        cmap = ListedColormap([cm.get_cmap("Paired").colors[i] for i in (1, 0, 7, 3)])
        assert len(cmap.colors) == len(
            struct_map
        ), "Mismatch between expected # of structures and colors"

        # ensure no legend for CIFTI
        legend = False

    else:  # Volumetric NIfTI

        from nilearn._utils import check_niimg_4d
        from nilearn._utils.niimg import _safe_get_data
        from nilearn.signal import clean
<<<<<<< HEAD
        from scipy.cluster.hierarchy import dendrogram, linkage
=======
        from scipy.cluster.hierarchy import linkage, dendrogram
>>>>>>> f3d0f322
        from sklearn.cluster import ward_tree

        img_nii = check_niimg_4d(
            img,
            dtype="auto",
        )
        func_data = _safe_get_data(img_nii, ensure_finite=True)
        func_data = func_data[..., nskip:]
        ntsteps = func_data.shape[-1]

        # Map segmentation to brain areas
        # Boolean defining whether the default look up table is being used
        default_lut = False
        if lut is None:
            default_lut = True
            lut = np.zeros((261,), dtype="int")
            lut[1:11] = 1
            lut[255] = 2
            lut[30:99] = 3
            lut[100:201] = 4

        if (lut < 0).any():
            raise ValueError("The look up table should not contain negative values.")
        
        # Define the acompcor mask as 1st region
        lut[lut>0] += 1
        # Apply lookup table
        seg = lut[atlaslabels.astype(int)]

        # Change type of acompcor_mask to bool
        acompcor_mask = acompcor_mask.astype("bool")
        seg[acompcor_mask] = 1

        assert (seg[crown_mask] == 0).all(), \
            "There is an overlap between the crown and the anatomical atlas."
        seg[crown_mask] = seg.max() + 1

        if (seg == 0).all():
            raise ValueError("The segmented brain atlas is zero everywhere")

        data = func_data[seg > 0].reshape(-1, ntsteps)
        seg = seg[seg > 0].reshape(-1)

        # Decimate data
        data, seg = _decimate_data(data, seg, size)
<<<<<<< HEAD
        
=======

>>>>>>> f3d0f322
        # Order following segmentation labels
        order_label = np.argsort(seg)[::-1]
        data = data[order_label]
        seg = seg[order_label]

        # Z-score data
        data = clean(data.T, standardize='zscore', t_r=tr, detrend=False, filter=False).T

<<<<<<< HEAD
	    # Apply clustering to reorder the rows
=======
        # Apply clustering to reorder the rows
>>>>>>> f3d0f322
        order = np.zeros(len(seg), dtype=np.int16)
        region_lim = 0
        for i in reversed(np.unique(seg)):
            nreg = np.count_nonzero(seg == i)
            carpet_region = data[seg == i]
            if ward:
<<<<<<< HEAD
                children, _, n_leaves, _, distances = ward_tree(carpet_region, return_distance=True)
                dn = get_dendrogram(children, n_leaves, distances)
            else:
                order_cluster = linkage(carpet_region, method='average', metric='euclidean', optimal_ordering=True)
                dn = dendrogram(order_cluster)
=======
                children, _, n_leaves, _, distances = ward_tree(
                    carpet_region, return_distance=True
                )
                dn = get_dendrogram(children, n_leaves, distances)
            else:
                order_cluster = linkage(
                    carpet_region, method='average', metric='euclidean', optimal_ordering=True
                )
                dn = dendrogram(order_cluster, no_plot=True)
>>>>>>> f3d0f322
            order[region_lim : region_lim + nreg] = np.asarray(dn['leaves']) + region_lim
            region_lim += nreg

        # Set colormap
        cmap = ListedColormap(cm.get_cmap("tab10").colors[: len(np.unique(seg))][::-1])
        assert len(cmap.colors) == len(
            np.unique(seg)
        ), "Mismatch between expected # of structures and colors"

        if legend:
            epiavg = func_data.mean(3)
            epinii = nb.Nifti1Image(epiavg, img_nii.affine, img_nii.header)
            segnii = nb.Nifti1Image(lut[atlaslabels.astype(int)], epinii.affine, epinii.header)
            segnii.set_data_dtype("uint8")
            nslices = epiavg.shape[-1]

    return _carpet(
        data,
        seg,
        order,
        cmap,
        legend=legend,
        epinii=epinii,
        segnii=segnii,
        nslices=nslices,
        tr=tr,
        subplot=subplot,
        title=title,
        output_file=output_file,
        default_lut=default_lut,
    )


def _carpet(
    data,
    seg,
    order,
    cmap,
    tr=None,
    detrend=True,
    subplot=None,
    legend=False,
    title=None,
    output_file=None,
    epinii=None,
    segnii=None,
    nslices=None,
    default_lut=False,
):
    """Common carpetplot building code for volumetric / CIFTI plots"""
    from nilearn.plotting import plot_img
    from nilearn.signal import clean

    notr = False
    if tr is None:
        notr = True
        tr = 1.0

    # Detrend data
    v = (None, None)
    if detrend:
        data = clean(data.T, t_r=tr).T
        v = (-2, 2)

    # If subplot is not defined
    if subplot is None:
        subplot = mgs.GridSpec(1, 1)[0]

    # Define nested GridSpec
    wratios = [1, 100, 20]
    gs = mgs.GridSpecFromSubplotSpec(
        1,
        2 + int(legend),
        subplot_spec=subplot,
        width_ratios=wratios[: 2 + int(legend)],
        wspace=0.0,
    )

    # Segmentation colorbar
    ax0 = plt.subplot(gs[0])
    ax0.set_yticks([])
    ax0.set_xticks([])
    ax0.imshow(seg[order, np.newaxis], interpolation="none", aspect="auto", cmap=cmap)

    ax0.grid(False)
    ax0.spines["left"].set_visible(False)
    ax0.spines["bottom"].set_color("none")
    ax0.spines["bottom"].set_visible(False)

    if default_lut:
<<<<<<< HEAD
        crown = mpatches.Patch(color=cmap.colors[5], label='Crown')
        cortGM = mpatches.Patch(color=cmap.colors[4], label='Cortical GM')
        subcortGM = mpatches.Patch(color=cmap.colors[3], label='Subcortical GM')
        cerebellum = mpatches.Patch(color=cmap.colors[2], label='Cerebellum')
        shallow_wm_csf = mpatches.Patch(color=cmap.colors[1], label='shallow WM & CSF')
        deep_wm_csf = mpatches.Patch(color=cmap.colors[0], label='deep WM & CSF')
        plt.legend(handles=[crown, cortGM, subcortGM, cerebellum, shallow_wm_csf, deep_wm_csf])
=======
        crown = mpatches.Patch(color=cmap.colors[4], label='Crown')
        cortGM = mpatches.Patch(color=cmap.colors[3], label='Cortical GM')
        subcortGM = mpatches.Patch(color=cmap.colors[2], label='Subcortical GM')
        cerebellum = mpatches.Patch(color=cmap.colors[1], label='Cerebellum')
        wm_csf = mpatches.Patch(color=cmap.colors[0], label='WM & CSF')
        plt.legend(handles=[crown, cortGM, subcortGM, cerebellum, wm_csf])
>>>>>>> f3d0f322

    # Carpet plot
    ax1 = plt.subplot(gs[1])
    ax1.imshow(
        data[order],
        interpolation="nearest",
        aspect="auto",
        cmap="gray",
        vmin=v[0],
        vmax=v[1],
    )

    if default_lut:
        # Plot lines to separate compartments in carpet plot
<<<<<<< HEAD
        crown_boundary = np.where(seg[order] == 6)[0][-1] - 1
        wm_boundary = np.where(seg[order] == 2)[0][0] + 1
        ax1.axhline(y=crown_boundary, color=cmap.colors[-1], linewidth=3)
        ax1.axhline(y=wm_boundary, color=cmap.colors[1], linewidth=3)
=======
        crown_boundary = np.where(seg[order] == 5)[0][-1] - 1
        wm_boundary = np.where(seg[order] == 1)[0][0] + 1
        ax1.axhline(y=crown_boundary, color=cmap.colors[-1], linewidth=3)
        ax1.axhline(y=wm_boundary, color=cmap.colors[0], linewidth=3)
>>>>>>> f3d0f322

    ax1.grid(False)
    ax1.set_yticks([])
    ax1.set_yticklabels([])

    # Set 10 frame markers in X axis
    interval = max((int(data.shape[-1] + 1) // 10, int(data.shape[-1] + 1) // 5, 1))
    xticks = list(range(0, data.shape[-1])[::interval])
    ax1.set_xticks(xticks)
    ax1.set_xlabel("time (frame #)" if notr else "time (s)")
    labels = tr * (np.array(xticks))
    ax1.set_xticklabels(["%.02f" % t for t in labels.tolist()])

    # Remove and redefine spines
    for side in ["top", "right"]:
        # Toggle the spine objects
        ax0.spines[side].set_color("none")
        ax0.spines[side].set_visible(False)
        ax1.spines[side].set_color("none")
        ax1.spines[side].set_visible(False)

    ax1.yaxis.set_ticks_position("left")
    ax1.xaxis.set_ticks_position("bottom")
    ax1.spines["bottom"].set_visible(False)
    ax1.spines["left"].set_color("none")
    ax1.spines["left"].set_visible(False)
    if title:
        ax1.set_title(title)

    ax2 = None
    if legend:
        gslegend = mgs.GridSpecFromSubplotSpec(5, 1, subplot_spec=gs[2], wspace=0.0, hspace=0.0)
        coords = np.linspace(int(0.10 * nslices), int(0.95 * nslices), 5).astype(np.uint8)
        for i, c in enumerate(coords.tolist()):
            ax2 = plt.subplot(gslegend[i])
            plot_img(
                segnii,
                bg_img=epinii,
                axes=ax2,
                display_mode="z",
                annotate=False,
                cut_coords=[c],
                threshold=0.1,
                cmap=cmap,
                interpolation="nearest",
            )

    if output_file is not None:
        figure = plt.gcf()
        figure.savefig(output_file, bbox_inches="tight")
        plt.close(figure)
        figure = None
        return output_file

    return (ax0, ax1, ax2), gs


def spikesplot(
    ts_z,
    outer_gs=None,
    tr=None,
    zscored=True,
    spike_thresh=6.0,
    title="Spike plot",
    ax=None,
    cmap="viridis",
    hide_x=True,
    nskip=0,
):
    """
    A spikes plot. Thanks to Bob Dogherty (this docstring needs be improved with proper ack)
    """

    if ax is None:
        ax = plt.gca()

    if outer_gs is not None:
        gs = mgs.GridSpecFromSubplotSpec(
            1, 2, subplot_spec=outer_gs, width_ratios=[1, 100], wspace=0.0
        )
        ax = plt.subplot(gs[1])

    # Define TR and number of frames
    if tr is None:
        tr = 1.0

    # Load timeseries, zscored slice-wise
    nslices = ts_z.shape[0]
    ntsteps = ts_z.shape[1]

    # Load a colormap
    my_cmap = cm.get_cmap(cmap)
    norm = Normalize(vmin=0, vmax=float(nslices - 1))
    colors = [my_cmap(norm(sl)) for sl in range(nslices)]

    stem = len(np.unique(ts_z).tolist()) == 2
    # Plot one line per axial slice timeseries
    for sl in range(nslices):
        if not stem:
            ax.plot(ts_z[sl, :], color=colors[sl], lw=0.5)
        else:
            markerline, stemlines, baseline = ax.stem(ts_z[sl, :])
            plt.setp(markerline, "markerfacecolor", colors[sl])
            plt.setp(baseline, "color", colors[sl], "linewidth", 1)
            plt.setp(stemlines, "color", colors[sl], "linewidth", 1)

    # Handle X, Y axes
    ax.grid(False)

    # Handle X axis
    last = ntsteps - 1
    ax.set_xlim(0, last)
    xticks = list(range(0, last)[::20]) + [last] if not hide_x else []
    ax.set_xticks(xticks)

    if not hide_x:
        if tr is None:
            ax.set_xlabel("time (frame #)")
        else:
            ax.set_xlabel("time (s)")
            ax.set_xticklabels(["%.02f" % t for t in (tr * np.array(xticks)).tolist()])

    # Handle Y axis
    ylabel = "slice-wise noise average on background"
    if zscored:
        ylabel += " (z-scored)"
        zs_max = np.abs(ts_z).max()
        ax.set_ylim(
            (
                -(np.abs(ts_z[:, nskip:]).max()) * 1.05,
                (np.abs(ts_z[:, nskip:]).max()) * 1.05,
            )
        )

        ytick_vals = np.arange(0.0, zs_max, float(np.floor(zs_max / 2.0)))
        yticks = list(reversed((-1.0 * ytick_vals[ytick_vals > 0]).tolist())) + ytick_vals.tolist()

        # TODO plot min/max or mark spikes
        # yticks.insert(0, ts_z.min())
        # yticks += [ts_z.max()]
        for val in ytick_vals:
            ax.plot((0, ntsteps - 1), (-val, -val), "k:", alpha=0.2)
            ax.plot((0, ntsteps - 1), (val, val), "k:", alpha=0.2)

        # Plot spike threshold
        if zs_max < spike_thresh:
            ax.plot((0, ntsteps - 1), (-spike_thresh, -spike_thresh), "k:")
            ax.plot((0, ntsteps - 1), (spike_thresh, spike_thresh), "k:")
    else:
        yticks = [
            ts_z[:, nskip:].min(),
            np.median(ts_z[:, nskip:]),
            ts_z[:, nskip:].max(),
        ]
        ax.set_ylim(0, max(yticks[-1] * 1.05, (yticks[-1] - yticks[0]) * 2.0 + yticks[-1]))
        # ax.set_ylim(ts_z[:, nskip:].min() * 0.95,
        #             ts_z[:, nskip:].max() * 1.05)

    ax.annotate(
        ylabel,
        xy=(0.0, 0.7),
        xycoords="axes fraction",
        xytext=(0, 0),
        textcoords="offset points",
        va="center",
        ha="left",
        color="gray",
        size=4,
        bbox={
            "boxstyle": "round",
            "fc": "w",
            "ec": "none",
            "color": "none",
            "lw": 0,
            "alpha": 0.8,
        },
    )
    ax.set_yticks([])
    ax.set_yticklabels([])

    # if yticks:
    #     # ax.set_yticks(yticks)
    #     # ax.set_yticklabels(['%.02f' % y for y in yticks])
    #     # Plot maximum and minimum horizontal lines
    #     ax.plot((0, ntsteps - 1), (yticks[0], yticks[0]), 'k:')
    #     ax.plot((0, ntsteps - 1), (yticks[-1], yticks[-1]), 'k:')

    for side in ["top", "right"]:
        ax.spines[side].set_color("none")
        ax.spines[side].set_visible(False)

    if not hide_x:
        ax.spines["bottom"].set_position(("outward", 10))
        ax.xaxis.set_ticks_position("bottom")
    else:
        ax.spines["bottom"].set_color("none")
        ax.spines["bottom"].set_visible(False)

    # ax.spines["left"].set_position(('outward', 30))
    # ax.yaxis.set_ticks_position('left')
    ax.spines["left"].set_visible(False)
    ax.spines["left"].set_color(None)

    # labels = [label for label in ax.yaxis.get_ticklabels()]
    # labels[0].set_weight('bold')
    # labels[-1].set_weight('bold')
    if title:
        ax.set_title(title)
    return ax


def spikesplot_cb(position, cmap="viridis", fig=None):
    # Add colorbar
    if fig is None:
        fig = plt.gcf()

    cax = fig.add_axes(position)
    cb = ColorbarBase(
        cax,
        cmap=cm.get_cmap(cmap),
        spacing="proportional",
        orientation="horizontal",
        drawedges=False,
    )
    cb.set_ticks([0, 0.5, 1.0])
    cb.set_ticklabels(["Inferior", "(axial slice)", "Superior"])
    cb.outline.set_linewidth(0)
    cb.ax.xaxis.set_tick_params(width=0)
    return cax


def confoundplot(
    tseries,
    gs_ts,
    gs_dist=None,
    name=None,
    units=None,
    tr=None,
    hide_x=True,
    color="b",
    nskip=0,
    cutoff=None,
    ylims=None,
):
    import seaborn as sns

    # Define TR and number of frames
    notr = False
    if tr is None:
        notr = True
        tr = 1.0
    ntsteps = len(tseries)
    tseries = np.array(tseries)

    # Define nested GridSpec
    gs = mgs.GridSpecFromSubplotSpec(1, 2, subplot_spec=gs_ts, width_ratios=[1, 100], wspace=0.0)

    ax_ts = plt.subplot(gs[1])
    ax_ts.grid(False)

    # Set 10 frame markers in X axis
    interval = max((ntsteps // 10, ntsteps // 5, 1))
    xticks = list(range(0, ntsteps)[::interval])
    ax_ts.set_xticks(xticks)

    if not hide_x:
        if notr:
            ax_ts.set_xlabel("time (frame #)")
        else:
            ax_ts.set_xlabel("time (s)")
            labels = tr * np.array(xticks)
            ax_ts.set_xticklabels(["%.02f" % t for t in labels.tolist()])
    else:
        ax_ts.set_xticklabels([])

    if name is not None:
        if units is not None:
            name += " [%s]" % units

        ax_ts.annotate(
            name,
            xy=(0.0, 0.7),
            xytext=(0, 0),
            xycoords="axes fraction",
            textcoords="offset points",
            va="center",
            ha="left",
            color=color,
            size=8,
            bbox={
                "boxstyle": "round",
                "fc": "w",
                "ec": "none",
                "color": "none",
                "lw": 0,
                "alpha": 0.8,
            },
        )

    for side in ["top", "right"]:
        ax_ts.spines[side].set_color("none")
        ax_ts.spines[side].set_visible(False)

    if not hide_x:
        ax_ts.spines["bottom"].set_position(("outward", 20))
        ax_ts.xaxis.set_ticks_position("bottom")
    else:
        ax_ts.spines["bottom"].set_color("none")
        ax_ts.spines["bottom"].set_visible(False)

    # ax_ts.spines["left"].set_position(('outward', 30))
    ax_ts.spines["left"].set_color("none")
    ax_ts.spines["left"].set_visible(False)
    # ax_ts.yaxis.set_ticks_position('left')

    ax_ts.set_yticks([])
    ax_ts.set_yticklabels([])

    nonnan = tseries[~np.isnan(tseries)]
    if nonnan.size > 0:
        # Calculate Y limits
        valrange = nonnan.max() - nonnan.min()
        def_ylims = [nonnan.min() - 0.1 * valrange, nonnan.max() + 0.1 * valrange]
        if ylims is not None:
            if ylims[0] is not None:
                def_ylims[0] = min([def_ylims[0], ylims[0]])
            if ylims[1] is not None:
                def_ylims[1] = max([def_ylims[1], ylims[1]])

        # Add space for plot title and mean/SD annotation
        def_ylims[0] -= 0.1 * (def_ylims[1] - def_ylims[0])

        ax_ts.set_ylim(def_ylims)

        # Annotate stats
        maxv = nonnan.max()
        mean = nonnan.mean()
        stdv = nonnan.std()
        p95 = np.percentile(nonnan, 95.0)
    else:
        maxv = 0
        mean = 0
        stdv = 0
        p95 = 0

    stats_label = (
        r"max: {max:.3f}{units} $\bullet$ mean: {mean:.3f}{units} "
        r"$\bullet$ $\sigma$: {sigma:.3f}"
    ).format(max=maxv, mean=mean, units=units or "", sigma=stdv)
    ax_ts.annotate(
        stats_label,
        xy=(0.98, 0.7),
        xycoords="axes fraction",
        xytext=(0, 0),
        textcoords="offset points",
        va="center",
        ha="right",
        color=color,
        size=4,
        bbox={
            "boxstyle": "round",
            "fc": "w",
            "ec": "none",
            "color": "none",
            "lw": 0,
            "alpha": 0.8,
        },
    )

    # Annotate percentile 95
    ax_ts.plot((0, ntsteps - 1), [p95] * 2, linewidth=0.1, color="lightgray")
    ax_ts.annotate(
        "%.2f" % p95,
        xy=(0, p95),
        xytext=(-1, 0),
        textcoords="offset points",
        va="center",
        ha="right",
        color="lightgray",
        size=3,
    )

    if cutoff is None:
        cutoff = []

    for i, thr in enumerate(cutoff):
        ax_ts.plot((0, ntsteps - 1), [thr] * 2, linewidth=0.2, color="dimgray")

        ax_ts.annotate(
            "%.2f" % thr,
            xy=(0, thr),
            xytext=(-1, 0),
            textcoords="offset points",
            va="center",
            ha="right",
            color="dimgray",
            size=3,
        )

    ax_ts.plot(tseries, color=color, linewidth=0.8)
    ax_ts.set_xlim((0, ntsteps - 1))

    if gs_dist is not None:
        ax_dist = plt.subplot(gs_dist)
        sns.displot(tseries, vertical=True, ax=ax_dist)
        ax_dist.set_xlabel("Timesteps")
        ax_dist.set_ylim(ax_ts.get_ylim())
        ax_dist.set_yticklabels([])

        return [ax_ts, ax_dist], gs
    return ax_ts, gs


def compcor_variance_plot(
    metadata_files,
    metadata_sources=None,
    output_file=None,
    varexp_thresh=(0.5, 0.7, 0.9),
    fig=None,
):
    """
    Parameters
    ----------
    metadata_files: list
        List of paths to files containing component metadata. If more than one
        decomposition has been performed (e.g., anatomical and temporal
        CompCor decompositions), then all metadata files can be provided in
        the list. However, each metadata file should have a corresponding
        entry in `metadata_sources`.
    metadata_sources: list or None
        List of source names (e.g., ['aCompCor']) for decompositions. This
        list should be of the same length as `metadata_files`.
    output_file: str or None
        Path where the output figure should be saved. If this is not defined,
        then the plotting axes will be returned instead of the saved figure
        path.
    varexp_thresh: tuple
        Set of variance thresholds to include in the plot (default 0.5, 0.7,
        0.9).
    fig: figure or None
        Existing figure on which to plot.

    Returns
    -------
    ax: axes
        Plotting axes. Returned only if the `output_file` parameter is None.
    output_file: str
        The file where the figure is saved.
    """
    metadata = {}
    if metadata_sources is None:
        if len(metadata_files) == 1:
            metadata_sources = ["CompCor"]
        else:
            metadata_sources = ["Decomposition {:d}".format(i) for i in range(len(metadata_files))]
    for file, source in zip(metadata_files, metadata_sources):
        metadata[source] = pd.read_csv(str(file), sep=r"\s+")
        metadata[source]["source"] = source
    metadata = pd.concat(list(metadata.values()))
    bbox_txt = {
        "boxstyle": "round",
        "fc": "white",
        "ec": "none",
        "color": "none",
        "linewidth": 0,
        "alpha": 0.8,
    }

    decompositions = []
    data_sources = list(metadata.groupby(["source", "mask"]).groups.keys())
    for source, mask in data_sources:
        if not np.isnan(
            metadata.loc[(metadata["source"] == source) & (metadata["mask"] == mask)][
                "singular_value"
            ].values[0]
        ):
            decompositions.append((source, mask))

    if fig is not None:
        ax = [fig.add_subplot(1, len(decompositions), i + 1) for i in range(len(decompositions))]
    elif len(decompositions) > 1:
        fig, ax = plt.subplots(1, len(decompositions), figsize=(5 * len(decompositions), 5))
    else:
        ax = [plt.axes()]

    for m, (source, mask) in enumerate(decompositions):
        components = metadata[(metadata["mask"] == mask) & (metadata["source"] == source)]
        if len([m for s, m in decompositions if s == source]) > 1:
            title_mask = " ({} mask)".format(mask)
        else:
            title_mask = ""
        fig_title = "{}{}".format(source, title_mask)

        ax[m].plot(
            np.arange(components.shape[0] + 1),
            [0] + list(100 * components["cumulative_variance_explained"]),
            color="purple",
            linewidth=2.5,
        )
        ax[m].grid(False)
        ax[m].set_xlabel("number of components in model")
        ax[m].set_ylabel("cumulative variance explained (%)")
        ax[m].set_title(fig_title)

        varexp = {}

        for i, thr in enumerate(varexp_thresh):
            varexp[thr] = (
                np.atleast_1d(np.searchsorted(components["cumulative_variance_explained"], thr))
                + 1
            )
            ax[m].axhline(y=100 * thr, color="lightgrey", linewidth=0.25)
            ax[m].axvline(x=varexp[thr], color="C{}".format(i), linewidth=2, linestyle=":")
            ax[m].text(
                0,
                100 * thr,
                "{:.0f}".format(100 * thr),
                fontsize="x-small",
                bbox=bbox_txt,
            )
            ax[m].text(
                varexp[thr][0],
                25,
                "{} components explain\n{:.0f}% of variance".format(varexp[thr][0], 100 * thr),
                rotation=90,
                horizontalalignment="center",
                fontsize="xx-small",
                bbox=bbox_txt,
            )

        ax[m].set_yticks([])
        ax[m].set_yticklabels([])
        for tick in ax[m].xaxis.get_major_ticks():
            tick.label.set_fontsize("x-small")
            tick.label.set_rotation("vertical")
        for side in ["top", "right", "left"]:
            ax[m].spines[side].set_color("none")
            ax[m].spines[side].set_visible(False)

    if output_file is not None:
        figure = plt.gcf()
        figure.savefig(output_file, bbox_inches="tight")
        plt.close(figure)
        figure = None
        return output_file
    return ax


def confounds_correlation_plot(
    confounds_file,
    columns=None,
    figure=None,
    max_dim=20,
    output_file=None,
    reference="global_signal",
):
    """
    Generate a bar plot with the correlation of confounds.

    Parameters
    ----------
    confounds_file: :obj:`str`
        File containing all confound regressors to be included in the
        correlation plot.
    figure: figure or None
        Existing figure on which to plot.
    columns: :obj:`list` or :obj:`None`.
        Select a list of columns from the dataset.
    max_dim: :obj:`int`
        The maximum number of regressors to be included in the output plot.
        Reductions (e.g., CompCor) of high-dimensional data can yield so many
        regressors that the correlation structure becomes obfuscated. This
        criterion selects the ``max_dim`` regressors that have the largest
        correlation magnitude with ``reference`` for inclusion in the plot.
    output_file: :obj:`str` or :obj:`None`
        Path where the output figure should be saved. If this is not defined,
        then the plotting axes will be returned instead of the saved figure
        path.
    reference: :obj:`str`
        ``confounds_correlation_plot`` prepares a bar plot of the correlations
        of each confound regressor with a reference column. By default, this
        is the global signal (so that collinearities with the global signal
        can readily be assessed).

    Returns
    -------
    axes and gridspec
        Plotting axes and gridspec. Returned only if ``output_file`` is ``None``.
    output_file: :obj:`str`
        The file where the figure is saved.
    """
    import seaborn as sns

    confounds_data = pd.read_table(confounds_file)

    if columns:
        columns = set(columns)  # Drop duplicates
        columns.add(reference)  # Make sure the reference is included
        confounds_data = confounds_data[[el for el in columns]]

    confounds_data = confounds_data.loc[
        :, np.logical_not(np.isclose(confounds_data.var(skipna=True), 0))
    ]
    corr = confounds_data.corr()

    gscorr = corr.copy()
    gscorr["index"] = gscorr.index
    gscorr[reference] = np.abs(gscorr[reference])
    gs_descending = gscorr.sort_values(by=reference, ascending=False)["index"]
    n_vars = corr.shape[0]
    max_dim = min(n_vars, max_dim)

    gs_descending = gs_descending[:max_dim]
    features = [p for p in corr.columns if p in gs_descending]
    corr = corr.loc[features, features]
    np.fill_diagonal(corr.values, 0)

    if figure is None:
        plt.figure(figsize=(15, 5))
    gs = mgs.GridSpec(1, 21)
    ax0 = plt.subplot(gs[0, :10])
    ax1 = plt.subplot(gs[0, 11:])

    mask = np.zeros_like(corr, dtype=np.bool)
    mask[np.triu_indices_from(mask)] = True
    sns.heatmap(corr, linewidths=0.5, cmap="coolwarm", center=0, square=True, ax=ax0)
    ax0.tick_params(axis="both", which="both", width=0)

    for tick in ax0.xaxis.get_major_ticks():
        tick.label.set_fontsize("small")
    for tick in ax0.yaxis.get_major_ticks():
        tick.label.set_fontsize("small")
    sns.barplot(
        data=gscorr,
        x="index",
        y=reference,
        ax=ax1,
        order=gs_descending,
        palette="Reds_d",
        saturation=0.5,
    )

    ax1.set_xlabel("Confound time series")
    ax1.set_ylabel("Magnitude of correlation with {}".format(reference))
    ax1.tick_params(axis="x", which="both", width=0)
    ax1.tick_params(axis="y", which="both", width=5, length=5)

    for tick in ax1.xaxis.get_major_ticks():
        tick.label.set_fontsize("small")
        tick.label.set_rotation("vertical")
    for tick in ax1.yaxis.get_major_ticks():
        tick.label.set_fontsize("small")
    for side in ["top", "right", "left"]:
        ax1.spines[side].set_color("none")
        ax1.spines[side].set_visible(False)

    if output_file is not None:
        figure = plt.gcf()
        figure.savefig(output_file, bbox_inches="tight")
        plt.close(figure)
        figure = None
        return output_file
    return [ax0, ax1], gs


def cifti_surfaces_plot(
    in_cifti,
    density="32k",
    surface_type="inflated",
    clip_range=(0, None),
    output_file=None,
    **splt_kwargs,
):
    """
    Plots a CIFTI-2 dense timeseries onto left/right mesh surfaces.

    Parameters
    ----------
    in_cifti : str
        CIFTI-2 dense timeseries (.dtseries.nii)
    density : str
        Surface density
    surface_type : str
        Inflation level of mesh surfaces. Supported: midthickness, inflated, veryinflated
    clip_range : tuple or None
        Range to clip `in_cifti` data prior to plotting.
        If not None, two values must be provided as lower and upper bounds.
        If values are None, no clipping is performed for that bound.
    output_file: :obj:`str` or :obj:`None`
        Path where the output figure should be saved. If this is not defined,
        then the figure will be returned.
    splt_kwargs : dict
        Keyword arguments for :obj:`surfplot.Plot`

    Outputs
    -------
    figure : matplotlib.pyplot.figure
        Surface plot figure. Returned only if ``output_file`` is ``None``.
    output_file: :obj:`str`
        The file where the figure is saved.
    """
    import surfplot as splt
    from surfplot.utils import add_fslr_medial_wall

    def get_surface_meshes(density, surface_type):
        import templateflow.api as tf

        lh, rh = tf.get("fsLR", density=density, suffix=surface_type, extension=[".surf.gii"])
        return str(lh), str(rh)

    if density != "32k":
        raise NotImplementedError("Only 32k density is currently supported.")

    img = nb.cifti2.load(in_cifti)
    if img.nifti_header.get_intent()[0] != "ConnDenseSeries":
        raise TypeError(f"{in_cifti} is not a dense timeseries CIFTI file")

    geo = img.header.get_index_map(1)
    left_cortex, right_cortex = None, None
    for bm in geo.brain_models:
        if bm.brain_structure == "CIFTI_STRUCTURE_CORTEX_LEFT":
            left_cortex = bm
        elif bm.brain_structure == "CIFTI_STRUCTURE_CORTEX_RIGHT":
            right_cortex = bm

    if left_cortex is None or right_cortex is None:
        raise RuntimeError("CIFTI is missing cortex information")

    # calculate an average of the BOLD data, excluding the first 5 volumes
    # as potential nonsteady states
    data = img.dataobj[5:20].mean(axis=0)

    cortex_data = _concat_brain_struct_data((left_cortex, right_cortex), data)
    if density == "32k" and len(cortex_data) != 59412:
        raise ValueError("Cortex data is not in fsLR space")
    # medial wall needs to be added back in
    cortex_data = add_fslr_medial_wall(cortex_data)
    if clip_range:
        cortex_data = np.clip(cortex_data, clip_range[0], clip_range[1], out=cortex_data)

    lh_data, rh_data = np.array_split(cortex_data, 2)

    # Build the figure
    lh_mesh, rh_mesh = get_surface_meshes(density, surface_type)
    p = splt.Plot(
        surf_lh=lh_mesh, surf_rh=rh_mesh, layout=splt_kwargs.pop("layout", "row"), **splt_kwargs
    )
    p.add_layer({'left': lh_data, 'right': rh_data}, cmap='YlOrRd_r')
    figure = p.build()  # figsize - leave default?

    if output_file is not None:
        figure.savefig(output_file, bbox_inches="tight")
        plt.close(figure)
        figure = None
        return output_file

    return figure


def _get_tr(img):
    """
    Attempt to extract repetition time from NIfTI/CIFTI header

    Examples
    --------
    >>> _get_tr(nb.load(Path(test_data) /
    ...    'sub-ds205s03_task-functionallocalizer_run-01_bold_volreg.nii.gz'))
    2.2
    >>> _get_tr(nb.load(Path(test_data) /
    ...    'sub-01_task-mixedgamblestask_run-02_space-fsLR_den-91k_bold.dtseries.nii'))
    2.0
    """

    try:
        return img.header.matrix.get_index_map(0).series_step
    except AttributeError:
        return img.header.get_zooms()[-1]
    raise RuntimeError("Could not extract TR - unknown data structure type")


def _decimate_data(data, seg, size):
    """Decimate timeseries data

    Parameters
    ----------
    data : ndarray
        2 element array of timepoints and samples
    seg : ndarray
        1 element array of samples
    size : tuple
        2 element for P/T decimation

    """
    p_dec = 1 + data.shape[0] // size[0]
    if p_dec:
        data = data[::p_dec, :]
        seg = seg[::p_dec]
    t_dec = 1 + data.shape[1] // size[1]
    if t_dec:
        data = data[:, ::t_dec]
    return data, seg


def get_dilated_brainmask(atlaslabels, brainmask, radius=2):
    """Obtain the brain mask dilated
    Parameters
    ----------
    atlaslabels: ndarray
        A 3D array of integer labels from an atlas, resampled into ``img`` space.
    brainmask: ndarray
        A 3D binary array, resampled into ``img`` space.
    radius: int, optional
        The radius of the ball-shaped footprint for dilation of the mask.
    """
    from skimage.morphology import ball
    from scipy import ndimage as ndi

    # Binarize the anatomical mask
    seg_mask = (atlaslabels != 0).astype("uint8")

    # Union of functionally and anatomically extracted masks
    func_seg_mask = (seg_mask + brainmask) > 0

    if func_seg_mask.ndim != 3:
        raise Exception('The brain mask should be a 3D array')

    dilated_brainmask = ndi.binary_dilation(func_seg_mask, ball(radius))

    return dilated_brainmask, func_seg_mask


def get_dendrogram(children, n_leaves, distances):
    from scipy.cluster.hierarchy import dendrogram
<<<<<<< HEAD
=======

>>>>>>> f3d0f322
    # Create linkage matrix and then return the dendrogram

    # create the counts of samples under each node
    counts = np.zeros(children.shape[0])
    n_samples = n_leaves
    for i, merge in enumerate(children):
        current_count = 0
        for child_idx in merge:
            if child_idx < n_samples:
                current_count += 1  # leaf node
            else:
                current_count += counts[child_idx - n_samples]
        counts[i] = current_count

<<<<<<< HEAD
    linkage_matrix = np.column_stack([children, distances,
                                      counts]).astype(float)

    # Return the corresponding dendrogram
    return dendrogram(linkage_matrix,no_plot=True)
=======
    linkage_matrix = np.column_stack([children, distances, counts]).astype(float)

    # Return the corresponding dendrogram
    return dendrogram(linkage_matrix, no_plot=True)
>>>>>>> f3d0f322


def _concat_brain_struct_data(structs, data):
    concat_data = np.array([], dtype=data.dtype)
    for struct in structs:
        struct_upper_bound = struct.index_offset + struct.index_count
        struct_data = data[struct.index_offset : struct_upper_bound]
        concat_data = np.concatenate((concat_data, struct_data))
    return concat_data<|MERGE_RESOLUTION|>--- conflicted
+++ resolved
@@ -148,12 +148,8 @@
     legend=False,
     tr=None,
     lut=None,
-<<<<<<< HEAD
-    ward=False,
+    ward=True,
     acompcor_mask=None,
-=======
-    ward=True,
->>>>>>> f3d0f322
 ):
     """
     Plot an image representation of voxel intensities across time also know
@@ -195,12 +191,8 @@
         ward : boolean, optional
             Boolean that determines if hierarchical ward clustering is used or
             hierarchical average linkage clustering
-<<<<<<< HEAD
         acompcor_mask : ndarray, optional
             A 3D binary array, resampled into ``img`` space.
-
-=======
->>>>>>> f3d0f322
     """
     from niworkflows.interfaces.surf import get_crown_cifti
 
@@ -252,11 +244,7 @@
         from nilearn._utils import check_niimg_4d
         from nilearn._utils.niimg import _safe_get_data
         from nilearn.signal import clean
-<<<<<<< HEAD
         from scipy.cluster.hierarchy import dendrogram, linkage
-=======
-        from scipy.cluster.hierarchy import linkage, dendrogram
->>>>>>> f3d0f322
         from sklearn.cluster import ward_tree
 
         img_nii = check_niimg_4d(
@@ -302,11 +290,7 @@
 
         # Decimate data
         data, seg = _decimate_data(data, seg, size)
-<<<<<<< HEAD
-        
-=======
-
->>>>>>> f3d0f322
+
         # Order following segmentation labels
         order_label = np.argsort(seg)[::-1]
         data = data[order_label]
@@ -315,24 +299,13 @@
         # Z-score data
         data = clean(data.T, standardize='zscore', t_r=tr, detrend=False, filter=False).T
 
-<<<<<<< HEAD
-	    # Apply clustering to reorder the rows
-=======
         # Apply clustering to reorder the rows
->>>>>>> f3d0f322
         order = np.zeros(len(seg), dtype=np.int16)
         region_lim = 0
         for i in reversed(np.unique(seg)):
             nreg = np.count_nonzero(seg == i)
             carpet_region = data[seg == i]
             if ward:
-<<<<<<< HEAD
-                children, _, n_leaves, _, distances = ward_tree(carpet_region, return_distance=True)
-                dn = get_dendrogram(children, n_leaves, distances)
-            else:
-                order_cluster = linkage(carpet_region, method='average', metric='euclidean', optimal_ordering=True)
-                dn = dendrogram(order_cluster)
-=======
                 children, _, n_leaves, _, distances = ward_tree(
                     carpet_region, return_distance=True
                 )
@@ -342,7 +315,6 @@
                     carpet_region, method='average', metric='euclidean', optimal_ordering=True
                 )
                 dn = dendrogram(order_cluster, no_plot=True)
->>>>>>> f3d0f322
             order[region_lim : region_lim + nreg] = np.asarray(dn['leaves']) + region_lim
             region_lim += nreg
 
@@ -433,7 +405,6 @@
     ax0.spines["bottom"].set_visible(False)
 
     if default_lut:
-<<<<<<< HEAD
         crown = mpatches.Patch(color=cmap.colors[5], label='Crown')
         cortGM = mpatches.Patch(color=cmap.colors[4], label='Cortical GM')
         subcortGM = mpatches.Patch(color=cmap.colors[3], label='Subcortical GM')
@@ -441,14 +412,6 @@
         shallow_wm_csf = mpatches.Patch(color=cmap.colors[1], label='shallow WM & CSF')
         deep_wm_csf = mpatches.Patch(color=cmap.colors[0], label='deep WM & CSF')
         plt.legend(handles=[crown, cortGM, subcortGM, cerebellum, shallow_wm_csf, deep_wm_csf])
-=======
-        crown = mpatches.Patch(color=cmap.colors[4], label='Crown')
-        cortGM = mpatches.Patch(color=cmap.colors[3], label='Cortical GM')
-        subcortGM = mpatches.Patch(color=cmap.colors[2], label='Subcortical GM')
-        cerebellum = mpatches.Patch(color=cmap.colors[1], label='Cerebellum')
-        wm_csf = mpatches.Patch(color=cmap.colors[0], label='WM & CSF')
-        plt.legend(handles=[crown, cortGM, subcortGM, cerebellum, wm_csf])
->>>>>>> f3d0f322
 
     # Carpet plot
     ax1 = plt.subplot(gs[1])
@@ -463,17 +426,10 @@
 
     if default_lut:
         # Plot lines to separate compartments in carpet plot
-<<<<<<< HEAD
         crown_boundary = np.where(seg[order] == 6)[0][-1] - 1
         wm_boundary = np.where(seg[order] == 2)[0][0] + 1
         ax1.axhline(y=crown_boundary, color=cmap.colors[-1], linewidth=3)
         ax1.axhline(y=wm_boundary, color=cmap.colors[1], linewidth=3)
-=======
-        crown_boundary = np.where(seg[order] == 5)[0][-1] - 1
-        wm_boundary = np.where(seg[order] == 1)[0][0] + 1
-        ax1.axhline(y=crown_boundary, color=cmap.colors[-1], linewidth=3)
-        ax1.axhline(y=wm_boundary, color=cmap.colors[0], linewidth=3)
->>>>>>> f3d0f322
 
     ax1.grid(False)
     ax1.set_yticks([])
@@ -1307,10 +1263,6 @@
 
 def get_dendrogram(children, n_leaves, distances):
     from scipy.cluster.hierarchy import dendrogram
-<<<<<<< HEAD
-=======
-
->>>>>>> f3d0f322
     # Create linkage matrix and then return the dendrogram
 
     # create the counts of samples under each node
@@ -1325,18 +1277,10 @@
                 current_count += counts[child_idx - n_samples]
         counts[i] = current_count
 
-<<<<<<< HEAD
-    linkage_matrix = np.column_stack([children, distances,
-                                      counts]).astype(float)
-
-    # Return the corresponding dendrogram
-    return dendrogram(linkage_matrix,no_plot=True)
-=======
     linkage_matrix = np.column_stack([children, distances, counts]).astype(float)
 
     # Return the corresponding dendrogram
     return dendrogram(linkage_matrix, no_plot=True)
->>>>>>> f3d0f322
 
 
 def _concat_brain_struct_data(structs, data):
