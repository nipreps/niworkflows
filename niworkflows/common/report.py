--- conflicted
+++ resolved
@@ -113,12 +113,8 @@
         self._fixed_image = None
         self._moving_image = None
         self._fixed_image_mask = None
-<<<<<<< HEAD
-        self._moving_image_mask = None
         self._fixed_image_label = "fixed"
         self._moving_image_label = "moving"
-=======
->>>>>>> 788d9698
         super(RegistrationRC, self).__init__(**inputs)
 
     DEFAULT_MNI_CUTS = {
