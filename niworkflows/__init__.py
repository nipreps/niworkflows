--- conflicted
+++ resolved
@@ -16,10 +16,7 @@
     __credits__, __license__, __maintainer__, __email__, __status__,
     __description__, __longdesc__)
 
-<<<<<<< HEAD
-=======
 
->>>>>>> f877549f
 __all__ = [
     '__version__',
     '__packagename__',
