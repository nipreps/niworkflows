--- conflicted
+++ resolved
@@ -11,13 +11,7 @@
 from __future__ import absolute_import, division, print_function
 import datetime
 
-<<<<<<< HEAD
-__version__ = '0.0.3a4'
-=======
-
-__version__ = '0.0.3a5'
-
->>>>>>> 53364fd8
+__version__ = '0.0.3a6'
 __packagename__ = 'niworkflows'
 __author__ = 'The CRN developers'
 __copyright__ = 'Copyright {}, Center for Reproducible Neuroscience, Stanford University'.format(
@@ -32,7 +26,6 @@
 __description__ = """\
 NeuroImaging Workflows provides processing tools for magnetic resonance images
 of the brain."""
-<<<<<<< HEAD
 __longdesc__ = """\
 NeuroImaging Workflows (NIWorkflows) is a selection of image processing workflows for \
 magnetic resonance images of the brain. \
@@ -46,20 +39,7 @@
 DOWNLOAD_URL = (
     'https://pypi.python.org/packages/source/{name[0]}/{name}/{name}-{ver}.tar.gz'.format(
         name=__packagename__, ver=__version__))
-=======
-__longdesc__ = """
-NIworkflows is a selection of image processing workflows for magnetic resonance images
-of the brain. It is designed to provide an easily accessible, state-of-the-art interface that is robust
-to differences in scan acquisition protocols and that requires minimal user input.
-This open-source neuroimaging data processing tool is being developed as a part of the
-MRI image analysis and reproducibility platform offered by the
-CRN.
-"""
-
 URL = 'https://github.com/poldracklab/{}'.format(__packagename__)
-DOWNLOAD_URL = ('https://pypi.python.org/packages/source/n/niworkflows/'
-                'niworkflows-{}.tar.gz'.format(__version__))
->>>>>>> 53364fd8
 CLASSIFIERS = [
     'Development Status :: 3 - Alpha',
     'Intended Audience :: Science/Research',
@@ -69,26 +49,9 @@
     'Programming Language :: Python :: 3.5',
 ]
 
-<<<<<<< HEAD
-REQUIRES = ['nipype',]
-LINKS_REQUIRES = ['git+https://github.com/nipy/nipype.git#egg=nipype',]
+REQUIRES = ['future', 'nipype',]
+LINKS_REQUIRES = ['git+https://github.com/oesteban/nipype.git#egg=nipype',]
 TESTS_REQUIRES = ['mock', 'codecov', 'pytest-xdist']
-=======
-
-REQUIRES = [
-    'future',
-]
-
-LINKS_REQUIRES = [
-    'git+https://github.com/oesteban/nipype.git@master#egg=nipype'
-]
-
-TESTS_REQUIRES = [
-    "mock",
-    "codecov"
-]
->>>>>>> 53364fd8
-
 EXTRA_REQUIRES = {
     'doc': ['sphinx'],
     'tests': TESTS_REQUIRES,
