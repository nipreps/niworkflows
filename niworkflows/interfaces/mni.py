# -*- coding: utf-8 -*-
# emacs: -*- mode: python; py-indent-offset: 4; indent-tabs-mode: nil -*-
# vi: set ft=python sts=4 ts=4 sw=4 et:
""" A robust ANTs T1-to-MNI registration workflow with fallback retry """

from __future__ import print_function, division, absolute_import, unicode_literals
from os import path as op

import pkg_resources as pkgr
from multiprocessing import cpu_count
from packaging.version import Version
import nibabel as nb
import numpy as np

from nipype.interfaces.ants.registration import RegistrationOutputSpec
from nipype.interfaces.ants import AffineInitializer
from nipype.interfaces.base import (
    traits, isdefined, SimpleInterface, BaseInterface, BaseInterfaceInputSpec, TraitedSpec, File)

from templateflow.api import get as get_template
from .. import NIWORKFLOWS_LOG, __version__
from .fixes import (
    FixHeaderApplyTransforms as ApplyTransforms,
    FixHeaderRegistration as Registration
)


niworkflows_version = Version(__version__)


class SelectReferenceInputSpec(BaseInterfaceInputSpec):
    reference_image = File(exists=True, desc='override the reference image')
    reference_mask = File(exists=True, requires=['reference_image'],
                          desc='reference image mask')
    template = traits.Enum(
        'MNI152NLin2009cAsym',
        'OASIS',
        'NKI',
        'mni_icbm152_linear',
        usedefault=True, desc='define the template to be used')
    orientation = traits.Enum('RAS', 'LAS', mandatory=True, usedefault=True,
                              desc='modify template orientation')
    reference = traits.Enum('T1w', 'T2w', 'boldref', 'PDw', mandatory=True, usedefault=True,
                            desc='set the reference modality for registration')
    template_resolution = traits.Enum(1, 2, mandatory=True, usedefault=True,
                                      desc='template resolution')


class SelectReferenceOutputSpec(TraitedSpec):
    reference_image = File(exists=True, desc='reference image file')
    reference_mask = File(exists=True, desc='reference mask file')


class SelectReference(SimpleInterface):
    input_spec = SelectReferenceInputSpec
    output_spec = SelectReferenceOutputSpec

    def _run_interface(self, runtime):
        if isdefined(self.inputs.reference_image):
            reference_image = self.inputs.reference_image
            reference_mask = self.inputs.reference_mask
        else:
            # Raise an error if the user specifies an unsupported image orientation.
            if self.inputs.orientation == 'LAS':
                raise NotImplementedError

            resolution = self.inputs.template_resolution

            reference_image = get_template(
                self.inputs.template,
                '_res-%02d_%s.nii.gz' % (resolution, self.inputs.reference))
            reference_mask = get_template(
                self.inputs.template,
                '_res-%02d_desc-brain_mask.nii.gz' % resolution)

        self._results = {'reference_image': reference_image,
                         'reference_mask': reference_mask}

        return runtime


class RobustMNINormalizationInputSpec(BaseInterfaceInputSpec):
    """
    Set inputs to RobustMNINormalization
    """
    # Enable deprecation
    package_version = niworkflows_version

    # Moving image.
    moving_image = File(exists=True, mandatory=True, desc='image to apply transformation to')
    # Reference image (optional).
    reference_image = File(exists=True, mandatory=True, desc='reference image')
    # Moving mask (optional).
    moving_mask = File(exists=True, desc='moving image mask')
    # Reference mask (optional).
    reference_mask = File(exists=True, desc='reference image mask')
    # Number of threads to use for ANTs/ITK processes.
    num_threads = traits.Int(cpu_count(), usedefault=True, nohash=True,
                             desc="Number of ITK threads to use")
    # ANTs parameter set to use.
    flavor = traits.Enum('precise', 'testing', 'fast', usedefault=True,
                         desc='registration settings parameter set')
    # T1 or EPI registration?
    moving = traits.Enum('T1w', 'bold', usedefault=True, mandatory=True,
                         desc='registration type')
<<<<<<< HEAD
=======
    # Template to use as the default reference image.
    template = traits.Str('MNI152NLin2009cAsym', usedefault=True,
                          desc='define the template to be used')
>>>>>>> fbaa2456
    # Load other settings from file.
    settings = traits.List(File(exists=True), desc='pass on the list of settings files')
    # Use explicit masking?
    explicit_masking = traits.Bool(True, usedefault=True,
                                   desc="""\
Set voxels outside the masks to zero thus creating an artificial border
that can drive the registration. Requires reliable and accurate masks.
See https://sourceforge.net/p/advants/discussion/840261/thread/27216e69/#c7ba\
""")
    initial_moving_transform = File(exists=True, desc='transform for initialization')
    float = traits.Bool(False, usedefault=True, desc='use single precision calculations')


class RobustMNINormalization(BaseInterface):
    """
    An interface to robustly run T1-to-MNI spatial normalization.
    Several settings are sequentially tried until some work.
    """
    input_spec = RobustMNINormalizationInputSpec
    output_spec = RegistrationOutputSpec

    def _list_outputs(self):
        return self._results

    def __init__(self, **inputs):
        self.norm = None
        self.retry = 1
        self._results = {}
        self.terminal_output = 'file'
        super(RobustMNINormalization, self).__init__(**inputs)

    def _get_settings(self):
        """
        Return any settings defined by the user, as well as any pre-defined
        settings files that exist for the image modalities to be registered.
        """
        # If user-defined settings exist...
        if isdefined(self.inputs.settings):
            # Note this in the log and return those settings.
            NIWORKFLOWS_LOG.info('User-defined settings, overriding defaults')
            return self.inputs.settings

        # Define a prefix for output files based on the modality of the moving image.
        filestart = '{}-mni_registration_{}_'.format(
            self.inputs.moving.lower(), self.inputs.flavor)

        # Get a list of settings files that match the flavor.
        filenames = [i for i in pkgr.resource_listdir('niworkflows', 'data')
                     if i.startswith(filestart) and i.endswith('.json')]
        # Return the settings files.
        return [pkgr.resource_filename('niworkflows.data', f)
                for f in sorted(filenames)]

    def _run_interface(self, runtime):
        # Get a list of settings files.
        settings_files = self._get_settings()
        ants_args = self._get_ants_args()

        if not isdefined(self.inputs.initial_moving_transform):
            NIWORKFLOWS_LOG.info('Estimating initial transform using AffineInitializer')
            init = AffineInitializer(
                fixed_image=ants_args['fixed_image'],
                moving_image=ants_args['moving_image'],
                num_threads=self.inputs.num_threads)
            init.resource_monitor = False
            init.terminal_output = 'allatonce'
            init_result = init.run()
            # Save outputs (if available)
            init_out = _write_outputs(init_result.runtime, '.nipype-init')
            if init_out:
                NIWORKFLOWS_LOG.info(
                    'Terminal outputs of initialization saved (%s).',
                    ', '.join(init_out))

            ants_args['initial_moving_transform'] = init_result.outputs.out_file

        # For each settings file...
        for ants_settings in settings_files:

            NIWORKFLOWS_LOG.info('Loading settings from file %s.',
                                 ants_settings)
            # Configure an ANTs run based on these settings.
            self.norm = Registration(from_file=ants_settings,
                                     **ants_args)
            self.norm.resource_monitor = False
            self.norm.terminal_output = self.terminal_output

            # Print the retry number and command line call to the log.
            NIWORKFLOWS_LOG.info(
                'Retry #%d, commandline: \n%s', self.retry, self.norm.cmdline)
            self.norm.ignore_exception = True
            # Try running registration.
            interface_result = self.norm.run()

            if interface_result.runtime.returncode != 0:
                NIWORKFLOWS_LOG.warning('Retry #%d failed.', self.retry)
                # Save outputs (if available)
                term_out = _write_outputs(interface_result.runtime,
                                          '.nipype-%04d' % self.retry)
                if term_out:
                    NIWORKFLOWS_LOG.warning(
                        'Log of failed retry saved (%s).', ', '.join(term_out))
            else:
                runtime.returncode = 0
                # Grab the outputs.
                self._results.update(interface_result.outputs.get())
                if isdefined(self.inputs.moving_mask):
                    self._validate_results()

                # Note this in the log.
                NIWORKFLOWS_LOG.info(
                    'Successful spatial normalization (retry #%d).', self.retry)
                # Break out of the retry loop.
                return runtime

            self.retry += 1

        # If all tries fail, raise an error.
        raise RuntimeError(
            'Robust spatial normalization failed after %d retries.' % (self.retry - 1))

    def _get_ants_args(self):
        args = {'moving_image': self.inputs.moving_image,
                'fixed_image': self.inputs.reference_image,
                'moving_image_masks': self.inputs.moving_mask,
                'fixed_image_masks': self.inputs.reference_mask,
                'num_threads': self.inputs.num_threads,
                'float': self.inputs.float,
                'terminal_output': 'file',
                'write_composite_transform': True,
                'initial_moving_transform': self.inputs.initial_moving_transform}

        return args

    def _validate_results(self):
        forward_transform = self._results['composite_transform']
        input_mask = self.inputs.moving_mask
        if isdefined(self.inputs.reference_mask):
            target_mask = self.inputs.reference_mask
        else:
            resolution = self.inputs.template_resolution
            target_mask = get_template(
                self.inputs.template,
                '_res-%02d_desc-brain_mask.nii.gz' % resolution)

        res = ApplyTransforms(dimension=3,
                              input_image=input_mask,
                              reference_image=target_mask,
                              transforms=forward_transform,
                              interpolation='NearestNeighbor',
                              resource_monitor=False).run()
        input_mask_data = (nb.load(res.outputs.output_image).get_data() != 0)
        target_mask_data = (nb.load(target_mask).get_data() != 0)

        overlap_voxel_count = np.logical_and(input_mask_data, target_mask_data)

        overlap_perc = float(overlap_voxel_count.sum()) / float(input_mask_data.sum()) * 100

        assert overlap_perc > 50, \
            "Normalization failed: only %d%% of the normalized moving image " \
            "mask overlaps with the reference image mask." % overlap_perc


def _write_outputs(runtime, out_fname=None):
    if out_fname is None:
        out_fname = '.nipype'

    out_files = []
    for name in ['stdout', 'stderr', 'merged']:
        stream = getattr(runtime, name, '')
        if stream:
            out_file = op.join(runtime.cwd, name + out_fname)
            with open(out_file, 'w') as outf:
                print(stream, file=outf)
            out_files.append(out_file)
    return out_files<|MERGE_RESOLUTION|>--- conflicted
+++ resolved
@@ -32,12 +32,8 @@
     reference_image = File(exists=True, desc='override the reference image')
     reference_mask = File(exists=True, requires=['reference_image'],
                           desc='reference image mask')
-    template = traits.Enum(
-        'MNI152NLin2009cAsym',
-        'OASIS',
-        'NKI',
-        'mni_icbm152_linear',
-        usedefault=True, desc='define the template to be used')
+    template = traits.Str('MNI152NLin2009cAsym', usedefault=True,
+                          desc='define the template to be used')
     orientation = traits.Enum('RAS', 'LAS', mandatory=True, usedefault=True,
                               desc='modify template orientation')
     reference = traits.Enum('T1w', 'T2w', 'boldref', 'PDw', mandatory=True, usedefault=True,
@@ -103,12 +99,6 @@
     # T1 or EPI registration?
     moving = traits.Enum('T1w', 'bold', usedefault=True, mandatory=True,
                          desc='registration type')
-<<<<<<< HEAD
-=======
-    # Template to use as the default reference image.
-    template = traits.Str('MNI152NLin2009cAsym', usedefault=True,
-                          desc='define the template to be used')
->>>>>>> fbaa2456
     # Load other settings from file.
     settings = traits.List(File(exists=True), desc='pass on the list of settings files')
     # Use explicit masking?
