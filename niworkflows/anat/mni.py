--- conflicted
+++ resolved
@@ -27,11 +27,8 @@
     moving_mask = File(exists=True, desc='moving image mask')
     # Set the input file to be used as the reference mask.
     reference_mask = File(exists=True, desc='reference image mask')
-<<<<<<< HEAD
     # Set the input file to be used as the lesion mask.
     lesion_mask = File(exists=True, desc='lesion mask image')
-=======
->>>>>>> ccaa30bb
     # Number of threads to use for ANTs/ITK processes.
     num_threads = traits.Int(cpu_count(), usedefault=True, nohash=True,
                              desc="Number of ITK threads to use")
@@ -170,7 +167,6 @@
        
         # If the settings specify a moving mask...
         if isdefined(self.inputs.moving_mask):
-<<<<<<< HEAD
             # If the settings specify a lesion mask...
             if isdefined(self.inputs.lesion_mask):
                 # If explicit masking is turned on...
@@ -216,41 +212,17 @@
                         self.inputs.moving_image,
                         "moving_cfm.nii.gz",
                         self.inputs.lesion_mask)
-=======
-            # ...and explicit masking is turned on...
-            if self.inputs.explicit_masking:
-                # Mask the moving image;
-                # Use the masked image as the moving image for Registration;
-                # Do not use the moving mask during registration.
-                self.norm.inputs.moving_image = mask(
-                    self.inputs.moving_image[0],
-                    self.inputs.moving_mask,
-                    "moving_masked.nii.gz")
-            else:
-                # Use the moving mask during registration.
-                self.norm.inputs.moving_image_mask = self.inputs.moving_mask
->>>>>>> ccaa30bb
 
         # If the settings specify a reference image...
         if isdefined(self.inputs.reference_image):
             # ...set that reference image as the fixed image.
             self.norm.inputs.fixed_image = self.inputs.reference_image
-<<<<<<< HEAD
             # If the settings specify a reference mask...
             if isdefined(self.inputs.reference_mask):
                 # ...and explicit masking is turned on...
                 if self.inputs.explicit_masking:
                     # Mask the fixed image;
                     # Use the masked image as the fixed image for Registration;
-=======
-            # if the settings specify a reference mask...
-            if isdefined(self.inputs.reference_mask):
-                # ...and explicit masking is turned on...
-                if self.inputs.explicit_masking:
-                    # Mask the moving image;
-                    # Use the masked image as the moving image for Registration;
-                    # Do not use the moving mask during registration.
->>>>>>> ccaa30bb
                     self.norm.inputs.fixed_image = mask(
                         self.inputs.reference_image[0],
                         self.inputs.reference_mask,
@@ -291,7 +263,6 @@
             if self.inputs.testing:
                 resolution = 2
 
-<<<<<<< HEAD
             # If the settings specify a lesion mask...
             if isdefined(self.inputs.lesion_mask):
                 # If explicit masking is turned on...
@@ -333,24 +304,6 @@
                     # Use the pre-computed mask for Registration.
                     self.norm.inputs.fixed_image_mask = op.join(
                         mni_template, '%dmm_brainmask.nii.gz' % resolution)
-=======
-            # If explicit masking is turned on...
-            if self.inputs.explicit_masking:
-                # Mask the template image with the pre-computed template mask;
-                # Use the masked image as the fixed image for Registration;
-                # Do not use a fixed image mask during registration.
-                self.norm.inputs.fixed_image = mask(op.join(
-                    mni_template, '%dmm_%s.nii.gz' % (resolution, self.inputs.reference)),
-                    op.join(mni_template, '%dmm_brainmask.nii.gz' % resolution),
-                    "fixed_masked.nii.gz")
-            else:
-                # Use the raw template image for Registration.
-                self.norm.inputs.fixed_image = op.join(
-                    mni_template, '%dmm_%s.nii.gz' % (resolution, self.inputs.reference))
-                # Use the pre-computed mask for Registration.
-                self.norm.inputs.fixed_image_mask = op.join(
-                    mni_template, '%dmm_brainmask.nii.gz' % resolution)
->>>>>>> ccaa30bb
 
 
 
