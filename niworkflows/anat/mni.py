# -*- coding: utf-8 -*-
# @Author: oesteban
# @Date:   2016-07-21 11:28:52
""" A robust ANTs T1-to-MNI registration workflow with fallback retry """

from __future__ import print_function, division, absolute_import, unicode_literals
from os import path as op

import pkg_resources as pkgr
from multiprocessing import cpu_count
from packaging.version import Version

from niworkflows.nipype.interfaces.ants.registration import RegistrationOutputSpec
from niworkflows.nipype.interfaces.ants import AffineInitializer
from niworkflows.nipype.interfaces.base import (
    traits, isdefined, BaseInterface, BaseInterfaceInputSpec, File)

from niworkflows.interfaces.fixes import (
    FixHeaderApplyTransforms as ApplyTransforms,
    FixHeaderRegistration as Registration
)
from niworkflows.data import getters
from niworkflows import NIWORKFLOWS_LOG, __version__

import nibabel as nb
import numpy as np

niworkflows_version = Version(__version__)


class RobustMNINormalizationInputSpec(BaseInterfaceInputSpec):
    """
    Set inputs to RobustMNINormalization
    """
    # Enable deprecation
    package_version = niworkflows_version

    # Moving image.
    moving_image = File(exists=True, mandatory=True, desc='image to apply transformation to')
    # Reference image (optional).
    reference_image = File(exists=True, desc='override the reference image')
    # Moving mask (optional).
    moving_mask = File(exists=True, desc='moving image mask')
    # Reference mask (optional).
    reference_mask = File(exists=True, desc='reference image mask')
    # Lesion mask (optional).
    lesion_mask = File(exists=True, desc='lesion mask image')
    # Number of threads to use for ANTs/ITK processes.
    num_threads = traits.Int(cpu_count(), usedefault=True, nohash=True,
                             desc="Number of ITK threads to use")
    # ANTs parameter set to use.
    flavor = traits.Enum('precise', 'testing', 'fast', usedefault=True,
                         desc='registration settings parameter set')
    # Template orientation.
    orientation = traits.Enum('RAS', 'LAS', mandatory=True, usedefault=True,
                              desc='modify template orientation (should match input image)')
    # Modality of the reference image.
    reference = traits.Enum('T1', 'T2', 'PD', mandatory=True, usedefault=True,
                            desc='set the reference modality for registration')
    # T1 or EPI registration?
    moving = traits.Enum('T1', 'EPI', usedefault=True, mandatory=True,
                         desc='registration type')
    # Template to use as the default reference image.
    template = traits.Enum(
        'mni_icbm152_linear',
        'mni_icbm152_nlin_asym_09c',
        usedefault=True, desc='define the template to be used')
    # Load other settings from file.
    settings = traits.List(File(exists=True), desc='pass on the list of settings files')
    # Resolution of the default template.
    template_resolution = traits.Enum(1, 2, mandatory=True, usedefault=True,
                                      desc='template resolution')
    # Use explicit masking?
    explicit_masking = traits.Bool(True, usedefault=True,
                                   desc="""\
Set voxels outside the masks to zero thus creating an artificial border
that can drive the registration. Requires reliable and accurate masks.
See https://sourceforge.net/p/advants/discussion/840261/thread/27216e69/#c7ba\
""")
    initial_moving_transform = File(exists=True, desc='transform for initialization')
    float = traits.Bool(False, usedefault=True, desc='use single precision calculations')


class RobustMNINormalization(BaseInterface):
    """
    An interface to robustly run T1-to-MNI spatial normalization.
    Several settings are sequentially tried until some work.
    """
    input_spec = RobustMNINormalizationInputSpec
    output_spec = RegistrationOutputSpec

    def _list_outputs(self):
        return self._results

    def __init__(self, **inputs):
        self.norm = None
        self.retry = 0
        self._results = {}
        self.terminal_output = 'file'
        super(RobustMNINormalization, self).__init__(**inputs)

    def _get_settings(self):
        """
        Return any settings defined by the user, as well as any pre-defined
        settings files that exist for the image modalities to be registered.
        """
        # If user-defined settings exist...
        if isdefined(self.inputs.settings):
            # Note this in the log and return those settings.
            NIWORKFLOWS_LOG.info('User-defined settings, overriding defaults')
            return self.inputs.settings

        # Define a prefix for output files based on the modality of the moving image.
        filestart = '{}-mni_registration_{}_'.format(
            self.inputs.moving.lower(), self.inputs.flavor)

        # Get a list of settings files that match the flavor.
        filenames = [i for i in pkgr.resource_listdir('niworkflows', 'data')
                     if i.startswith(filestart) and i.endswith('.json')]
        # Return the settings files.
        return [pkgr.resource_filename('niworkflows.data', f)
                for f in sorted(filenames)]

    def _run_interface(self, runtime):
        # Get a list of settings files.
        settings_files = self._get_settings()
        ants_args = self._get_ants_args()

        if not isdefined(self.inputs.initial_moving_transform):
            NIWORKFLOWS_LOG.info('Estimating initial transform using AffineInitializer')
            init = AffineInitializer(
                fixed_image=ants_args['fixed_image'],
                moving_image=ants_args['moving_image'],
                num_threads=self.inputs.num_threads)
            init.terminal_output = 'allatonce'
            init_result = init.run()
            # Save outputs (if available)
            init_out = _write_outputs(init_result.runtime, '.nipype-init')
            if init_out:
                NIWORKFLOWS_LOG.info(
                    'Terminal outputs of initialization saved (%s).',
                    ', '.join(init_out))

            ants_args['initial_moving_transform'] = init_result.outputs.out_file

        # For each settings file...
        for ants_settings in settings_files:
            interface_result = None

            NIWORKFLOWS_LOG.info('Loading settings from file %s.',
                                 ants_settings)
<<<<<<< HEAD
            # Configure an ANTs run based on these settings.
            self.norm = Registration(from_file=ants_settings, **ants_args)
=======
            self.norm = Registration(from_file=ants_settings,
                                     **ants_args)
            self.norm.terminal_output = self.terminal_output
>>>>>>> 5e903fa1

            # Print the retry number and command line call to the log.
            NIWORKFLOWS_LOG.info(
                'Retry #%d, commandline: \n%s', self.retry, self.norm.cmdline)
            try:
                # Try running registration.
                interface_result = self.norm.run()
            except Exception as exc:
<<<<<<< HEAD
                # If registration fails, note this in the log.
                NIWORKFLOWS_LOG.warn(
                        'Retry #%d failed: %s.', self.retry, exc)

            errfile = op.join(runtime.cwd, 'stderr.nipype')
            outfile = op.join(runtime.cwd, 'stdout.nipype')

            shutil.move(errfile, errfile + '.%03d' % self.retry)
            shutil.move(outfile, outfile + '.%03d' % self.retry)
=======
                NIWORKFLOWS_LOG.warning('Retry #%d failed: %s.', self.retry, exc)
>>>>>>> 5e903fa1

            # If registration runs successfully...
            if interface_result is not None:
                runtime.returncode = 0
                # Grab the outputs.
                self._results.update(interface_result.outputs.get())
                if isdefined(self.inputs.moving_mask):
                    self._validate_results()

                # Note this in the log.
                NIWORKFLOWS_LOG.info(
                    'Successful spatial normalization (retry #%d).', self.retry)
                # Break out of the retry loop.
                return runtime

<<<<<<< HEAD
            # If registration failed, increment the retry counter.
=======
            # Save outputs (if available)
            term_out = _write_outputs(interface_result.runtime,
                                      '.nipype-%04d' % self.retry)
            if term_out:
                NIWORKFLOWS_LOG.warning(
                    'Log of failed retry saved (%s).', ', '.join(term_out))

>>>>>>> 5e903fa1
            self.retry += 1

        # If all tries fail, raise an error.
        raise RuntimeError(
            'Robust spatial normalization failed after %d retries.' % (self.retry - 1))

    def _get_ants_args(self):
        args = {'moving_image': self.inputs.moving_image,
                'num_threads': self.inputs.num_threads,
                'float': self.inputs.float,
                'terminal_output': 'file',
                'write_composite_transform': True,
                'initial_moving_transform': self.inputs.initial_moving_transform}

        """
        Moving image handling
        """
        # If a moving mask is provided...
        if isdefined(self.inputs.moving_mask):
            # If explicit masking is enabled...
            if self.inputs.explicit_masking:
                # Mask the moving image.
                # Do not use a moving mask during registration.
                args['moving_image'] = mask(
                    self.inputs.moving_image,
                    self.inputs.moving_mask,
                    "moving_masked.nii.gz")
            
            # If explicit masking is disabled...
            else:
                # Use the moving mask during registration.
                # Do not mask the moving image.
                args['moving_image_mask'] = self.inputs.moving_mask

            # If a lesion mask is also provided...
            if isdefined(self.inputs.lesion_mask):
                # Create a cost function mask with the form:
                # [global mask - lesion mask] (if explicit masking is enabled)
                # [moving mask - lesion mask] (if explicit masking is disabled)
                # Use this as the moving mask.
                args['moving_image_mask'] = create_cfm(
                    self.inputs.moving_mask,
                    "moving_cfm.nii.gz",
                    self.inputs.lesion_mask,
                    global_mask=self.inputs.explicit_masking)
        
        # If no moving mask is provided...
        # But a lesion mask *IS* provided...
        elif isdefined(self.inputs.lesion_mask):
            # Create a cost function mask with the form: [global mask - lesion mask]
            # Use this as the moving mask.
            args['moving_image_mask'] = create_cfm(
                self.inputs.moving_image,
                "moving_cfm.nii.gz",
                self.inputs.lesion_mask,
                global_mask=True)

        """
        Reference image handling
        """
        # If a reference image is provided...
        if isdefined(self.inputs.reference_image):
            # Use the reference image as the fixed image.
            args['fixed_image'] = self.inputs.reference_image

            # If a reference mask is provided...
            if isdefined(self.inputs.reference_mask):
                # If explicit masking is enabled...
                if self.inputs.explicit_masking:
                    # Mask the reference image.
                    # Do not use a fixed mask during registration.
                    args['fixed_image'] = mask(
                        self.inputs.reference_image,
                        self.inputs.reference_mask,
                        "fixed_masked.nii.gz")

                    # If a lesion mask is also provided...
                    if isdefined(self.inputs.lesion_mask):
                        # Create a cost function mask with the form: [global mask]
                        # Use this as the fixed mask.
                        args['fixed_image_mask'] = create_cfm(
                            self.inputs.reference_mask,
                            "fixed_cfm.nii.gz",
                            lesion_mask=None,
                            global_mask=True)

                # If a reference mask is provided...
                # But explicit masking is disabled...
                else:
                    # Use the reference mask as the fixed mask during registration.
                    # Do not mask the fixed image.
                    args['fixed_image_mask'] = self.inputs.reference_mask

            # If no reference mask is provided...
            # But a lesion mask *IS* provided ...
            elif isdefined(self.inputs.lesion_mask):
                # Create a cost function mask with the form: [global mask]
                # Use this as the fixed mask
                args['fixed_image_mask'] = create_cfm(
                    self.inputs.reference_image,
                    "fixed_cfm.nii.gz",
                    lesion_mask=None,
                    global_mask=True)

        # If no reference image is provided, fall back to the default template.
        else:
            # Raise an error if the user specifies an unsupported image orientation.
            if self.inputs.orientation == 'LAS':
                raise NotImplementedError

            # Get the template specified by the user.
            mni_template = getters.get_dataset(self.inputs.template)
            # Set the template resolution.
            resolution = self.inputs.template_resolution

            # If explicit masking is enabled...
            if self.inputs.explicit_masking:
                # Mask the template image with the template mask.
                # Do not use a fixed mask during registration.
                args['fixed_image'] = mask(
                        op.join(mni_template, '%dmm_%s.nii.gz' % (resolution, self.inputs.reference)),
                        op.join(mni_template, '%dmm_brainmask.nii.gz' % resolution), "fixed_masked.nii.gz")

                # If a lesion mask is provided...
                if isdefined(self.inputs.lesion_mask):
                    # Create a cost function mask with the form: [global mask]
                    # Use this as the fixed mask.
                    args['fixed_image_mask'] = create_cfm(
                        op.join(mni_template, '%dmm_brainmask.nii.gz' % resolution),
                        "fixed_cfm.nii.gz",
                        lesion_mask=None,
                        global_mask=True)
            
            # If explicit masking is disabled...
            else:
                # Use the raw template as the fixed image.
                args['fixed_image'] = op.join(
                        mni_template, '%dmm_%s.nii.gz' % (resolution, self.inputs.reference))
                # Use the template mask as the fixed mask.
                args['fixed_image_mask'] = op.join(
                        mni_template, '%dmm_brainmask.nii.gz' % resolution)

        return args

    def _validate_results(self):
        forward_transform = self._results['composite_transform']
        input_mask = self.inputs.moving_mask
        if isdefined(self.inputs.reference_mask):
            target_mask = self.inputs.reference_mask
        else:
            mni_template = getters.get_dataset(self.inputs.template)
            resolution = self.inputs.template_resolution
            target_mask = op.join(mni_template, '%dmm_brainmask.nii.gz' % resolution)

        res = ApplyTransforms(dimension=3,
                              input_image=input_mask,
                              reference_image=target_mask,
                              transforms=forward_transform,
                              interpolation='NearestNeighbor').run()
        input_mask_data = (nb.load(res.outputs.output_image).get_data() != 0)
        target_mask_data = (nb.load(target_mask).get_data() != 0)

        overlap_voxel_count = np.logical_and(input_mask_data, target_mask_data)

        overlap_perc = float(overlap_voxel_count.sum())/float(input_mask_data.sum())*100

        assert overlap_perc > 50, \
            "Normalization failed: only %d%% of the normalized moving image " \
            "mask overlaps with the reference image mask."%overlap_perc


def mask(in_file, mask_file, new_name):
    """
    Applies a binary mask to an image.

    Parameters
    ----------
    in_file : str
              Path to a NIfTI file.
    mask_file : str
                Path to a NIfTI file.
    new_name : str
               Path/filename for the masked output image.

    Returns
    -------
    str
        Absolute path of the masked output image.

    Notes
    -----
    in_file and mask_file must be in the same
    image space and have the same dimensions.
    """
    import nibabel as nb
    import os
    # Load the input image
    in_nii = nb.load(in_file)
    # Load the mask image
    mask_nii = nb.load(mask_file)
    # Set all non-mask voxels in the input file to zero.
    data = in_nii.get_data()
    data[mask_nii.get_data() == 0] = 0
    # Save the new masked image.
    new_nii = nb.Nifti1Image(data, in_nii.affine, in_nii.header)
    new_nii.to_filename(new_name)
    return os.path.abspath(new_name)


<<<<<<< HEAD
def create_cfm(in_file, out_path, lesion_mask, global_mask=True):
    """
    Create a mask to constrain registration.

    Parameters
    ----------
    in_file : str
        Path to an existing image (usually a mask).
        If global_mask = True, this is used as a size/dimension reference.
    out_path : str
        Path/filename for the new cost function mask.
    lesion_mask : str, optional
        Path to an existing binary lesion mask.
    global_mask : bool
        Create a whole-image mask (True) or limit to reference mask (False)

    Returns
    -------
    str
        Absolute path of the new cost function mask.

    Notes
    -----
    in_file and lesion_mask must be in the same
    image space and have the same dimensions
    """
    import os
    import numpy as np
    import nibabel as nb
    
    # Load the input image
    in_img = nb.load(in_file)
    in_data = in_img.get_data()

    # If we want a global mask, create one based on the input image.
    if global_mask is True:
        # Create a mask of ones with the shape of the input image.
        in_data = np.ones_like(in_data, dtype=np.uint8)

    # If a lesion mask was provided, combine it with the secondary mask.
    if lesion_mask is not None:
        # Reorient the lesion mask and get the data.
        lm_img = nb.as_closest_canonical(nb.load(lesion_mask))
        lm_data = lm_img.get_data()

        # Subtract the lesion mask from the secondary mask.
        cfm_data = in_data - lm_data
        cfm_data[cfm_data < 0] = 0

        # Create the cost function mask image from the subtraction.
        cfm_img = nb.Nifti1Image(cfm_data, in_img.affine, in_img.header)
    else:
        # Confirm that global masking is enabled.
        assert (global_mask is True), "If no lesion mask is provided, global_mask must be True"

        # Create the cost function mask from the global mask.
        cfm_img = nb.Nifti1Image(in_data, in_img.affine, in_img.header)

    # Save the cost function mask.
    cfm_img.to_filename(out_path)

    return os.path.abspath(out_path)
=======
def _write_outputs(runtime, out_fname=None):
    if out_fname is None:
        out_fname = '.nipype'

    out_files = []
    for name in ['stdout', 'stderr', 'merged']:
        stream = getattr(runtime, name, '')
        if stream:
            out_file = op.join(runtime.cwd, name + out_fname)
            with open(out_file, 'w') as outf:
                print(stream, file=outf)
            out_files.append(out_file)
    return out_files
>>>>>>> 5e903fa1
<|MERGE_RESOLUTION|>--- conflicted
+++ resolved
@@ -149,14 +149,9 @@
 
             NIWORKFLOWS_LOG.info('Loading settings from file %s.',
                                  ants_settings)
-<<<<<<< HEAD
             # Configure an ANTs run based on these settings.
             self.norm = Registration(from_file=ants_settings, **ants_args)
-=======
-            self.norm = Registration(from_file=ants_settings,
-                                     **ants_args)
             self.norm.terminal_output = self.terminal_output
->>>>>>> 5e903fa1
 
             # Print the retry number and command line call to the log.
             NIWORKFLOWS_LOG.info(
@@ -165,19 +160,8 @@
                 # Try running registration.
                 interface_result = self.norm.run()
             except Exception as exc:
-<<<<<<< HEAD
                 # If registration fails, note this in the log.
-                NIWORKFLOWS_LOG.warn(
-                        'Retry #%d failed: %s.', self.retry, exc)
-
-            errfile = op.join(runtime.cwd, 'stderr.nipype')
-            outfile = op.join(runtime.cwd, 'stdout.nipype')
-
-            shutil.move(errfile, errfile + '.%03d' % self.retry)
-            shutil.move(outfile, outfile + '.%03d' % self.retry)
-=======
                 NIWORKFLOWS_LOG.warning('Retry #%d failed: %s.', self.retry, exc)
->>>>>>> 5e903fa1
 
             # If registration runs successfully...
             if interface_result is not None:
@@ -193,9 +177,6 @@
                 # Break out of the retry loop.
                 return runtime
 
-<<<<<<< HEAD
-            # If registration failed, increment the retry counter.
-=======
             # Save outputs (if available)
             term_out = _write_outputs(interface_result.runtime,
                                       '.nipype-%04d' % self.retry)
@@ -203,7 +184,7 @@
                 NIWORKFLOWS_LOG.warning(
                     'Log of failed retry saved (%s).', ', '.join(term_out))
 
->>>>>>> 5e903fa1
+            # If registration failed, increment the retry counter.
             self.retry += 1
 
         # If all tries fail, raise an error.
@@ -413,7 +394,6 @@
     return os.path.abspath(new_name)
 
 
-<<<<<<< HEAD
 def create_cfm(in_file, out_path, lesion_mask, global_mask=True):
     """
     Create a mask to constrain registration.
@@ -476,7 +456,8 @@
     cfm_img.to_filename(out_path)
 
     return os.path.abspath(out_path)
-=======
+
+
 def _write_outputs(runtime, out_fname=None):
     if out_fname is None:
         out_fname = '.nipype'
@@ -489,5 +470,4 @@
             with open(out_file, 'w') as outf:
                 print(stream, file=outf)
             out_files.append(out_file)
-    return out_files
->>>>>>> 5e903fa1
+    return out_files