# -*- coding: utf-8 -*-
from __future__ import absolute_import, division, print_function, unicode_literals
from nipype.interfaces import ants
from nipype.interfaces import afni
from nipype.interfaces import fsl
from nipype.interfaces import utility as niu
from nipype.pipeline import engine as pe
from niworkflows.interfaces.utils import CopyHeader

<<<<<<< HEAD

def afni_wf(name='AFNISkullStripWorkflow', unifize=True, n4_nthreads=1):
=======
def afni_wf(name='AFNISkullStripWorkflow', unifize=False):
>>>>>>> 66c126d0
    """
    Skull-stripping workflow

    Originally derived from the `codebase of the
    QAP <https://github.com/preprocessed-connectomes-project/\
quality-assessment-protocol/blob/master/qap/anatomical_preproc.py#L105>`_.
    Now, this workflow includes :abbr:`INU (intensity non-uniformity)` correction
    using the N4 algorithm and (optionally) intensity harmonization using
    ANFI's ``3dUnifize``.


    """

    workflow = pe.Workflow(name=name)
    inputnode = pe.Node(niu.IdentityInterface(fields=['in_file']),
                        name='inputnode')
    outputnode = pe.Node(niu.IdentityInterface(
        fields=['bias_corrected', 'out_file', 'out_mask', 'bias_image']), name='outputnode')

    inu_n4 = pe.Node(
        ants.N4BiasFieldCorrection(dimension=3, save_bias=True, num_threads=n4_nthreads),
        n_procs=n4_nthreads,
        name='inu_n4')
    orig_hdr = pe.Node(CopyHeader(), name='orig_hdr')

    sstrip = pe.Node(afni.SkullStrip(outputtype='NIFTI_GZ'), name='skullstrip')
    sstrip_orig_vol = pe.Node(afni.Calc(
        expr='a*step(b)', outputtype='NIFTI_GZ'), name='sstrip_orig_vol')
    binarize = pe.Node(fsl.Threshold(args='-bin', thresh=1.e-3), name='binarize')

    if unifize:
        # Add two unifize steps, pre- and post- skullstripping.
        inu_uni_0 = pe.Node(afni.Unifize(), name='Unifize_pre_skullstrip')
        inu_uni_1 = pe.Node(afni.Unifize(gm=True), name='Unifize_post_skullstrip')
        workflow.connect([
            (orig_hdr, inu_uni_0, [('out_file', 'in_file')]),
            (inu_uni_0, sstrip, [('out_file', 'in_file')]),
            (sstrip_orig_vol, inu_uni_1, [('out_file', 'in_file')]),
            (inu_uni_1, outputnode, [('out_file', 'out_file')]),
            (inu_uni_0, outputnode, [('out_file', 'bias_corrected')]),
        ])
    else:
        workflow.connect([
            (orig_hdr, sstrip, [('out_file', 'in_file')]),
            (sstrip, sstrip_orig_vol, [('out_file', 'in_file_b')]),
            (sstrip_orig_vol, outputnode, [('out_file', 'out_file')]),
            (orig_hdr, outputnode, [('out_file', 'bias_corrected')]),
        ])


    # Remaining connections
    workflow.connect([
        (inputnode, sstrip_orig_vol, [('in_file', 'in_file_a')]),
        (inputnode, orig_hdr, [('in_file', 'hdr_file')]),
        (inputnode, inu_n4, [('in_file', 'input_image')]),
        (sstrip_orig_vol, binarize, [('out_file', 'in_file')]),
        (binarize, outputnode, [('out_file', 'out_mask')]),
        (inu_n4, outputnode, [('bias_image', 'bias_image')]),
    ])
    return workflow
<|MERGE_RESOLUTION|>--- conflicted
+++ resolved
@@ -7,12 +7,8 @@
 from nipype.pipeline import engine as pe
 from niworkflows.interfaces.utils import CopyHeader
 
-<<<<<<< HEAD
 
-def afni_wf(name='AFNISkullStripWorkflow', unifize=True, n4_nthreads=1):
-=======
-def afni_wf(name='AFNISkullStripWorkflow', unifize=False):
->>>>>>> 66c126d0
+def afni_wf(name='AFNISkullStripWorkflow', unifize=False, n4_nthreads=1):
     """
     Skull-stripping workflow
 
