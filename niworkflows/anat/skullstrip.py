# -*- coding: utf-8 -*-
from __future__ import absolute_import, division, print_function, unicode_literals
from nipype.interfaces import ants
from nipype.interfaces import afni
from nipype.interfaces import fsl
from nipype.interfaces import utility as niu
from nipype.pipeline import engine as pe
from niworkflows.interfaces.utils import CopyHeader

<<<<<<< HEAD
def afni_wf(name='AFNISkullStripWorkflow', n4_nthreads=1):
=======
def afni_wf(name='AFNISkullStripWorkflow', unifize=True):
>>>>>>> 347f2d80
    """
    Skull-stripping workflow

    Originally derived from the `codebase of the
    QAP <https://github.com/preprocessed-connectomes-project/\
quality-assessment-protocol/blob/master/qap/anatomical_preproc.py#L105>`_.
    Now, this workflow includes :abbr:`INU (intensity non-uniformity)` correction
    using the N4 algorithm and (optionally) intensity harmonization using
    ANFI's ``3dUnifize``.


    """

    workflow = pe.Workflow(name=name)
    inputnode = pe.Node(niu.IdentityInterface(fields=['in_file']),
                        name='inputnode')
    outputnode = pe.Node(niu.IdentityInterface(
        fields=['bias_corrected', 'out_file', 'out_mask', 'bias_image']), name='outputnode')

<<<<<<< HEAD
    inu_n4 = pe.Node(
        ants.N4BiasFieldCorrection(dimension=3, save_bias=True, num_threads=n4_nthreads),
        n_procs=n4_nthreads,
        name='inu_n4')
    orig_hdr = pe.Node(CopyHeader(), name='orig_hdr')

=======
    inu_n4 = pe.Node(ants.N4BiasFieldCorrection(dimension=3, save_bias=True),
                     name='CorrectINU')
>>>>>>> 347f2d80
    sstrip = pe.Node(afni.SkullStrip(outputtype='NIFTI_GZ'), name='skullstrip')
    sstrip_orig_vol = pe.Node(afni.Calc(
        expr='a*step(b)', outputtype='NIFTI_GZ'), name='sstrip_orig_vol')
    binarize = pe.Node(fsl.Threshold(args='-bin', thresh=1.e-3), name='binarize')

    if unifize:
        # Add two unifize steps, pre- and post- skullstripping.
        inu_uni_0 = pe.Node(afni.Unifize(), name='Unifize_pre_skullstrip')
        inu_uni_1 = pe.Node(afni.Unifize(gm=True), name='Unifize_post_skullstrip')
        workflow.connect([
            (inu_n4, inu_uni_0, [('output_image', 'in_file')]),
            (inu_uni_0, sstrip, [('out_file', 'in_file')]),
            (sstrip_orig_vol, inu_uni_1, [('out_file', 'in_file')]),
            (inu_uni_1, outputnode, [('out_file', 'out_file')]),
            (inu_uni_0, outputnode, [('out_file', 'bias_corrected')]),
        ])
    else:
        workflow.connect([
            (inu_n4, sstrip, [('output_image', 'in_file')]),
            (sstrip, sstrip_orig_vol, [('out_file', 'in_file_b')]),
            (sstrip_orig_vol, outputnode, [('out_file', 'out_file')]),
            (inu_n4, outputnode, [('output_image', 'bias_corrected')]),
        ])


    # Remaining connections
    workflow.connect([
        (inputnode, sstrip_orig_vol, [('in_file', 'in_file_a')]),
        (inputnode, orig_hdr, [('in_file', 'hdr_file')]),
        (inputnode, inu_n4, [('in_file', 'input_image')]),
<<<<<<< HEAD
        (inu_n4, orig_hdr, [('output_image', 'in_file')]),
        (orig_hdr, sstrip, [('out_file', 'in_file')]),
        (sstrip, sstrip_orig_vol, [('out_file', 'in_file_b')]),
        (sstrip_orig_vol, binarize, [('out_file', 'in_file')]),
        (sstrip_orig_vol, outputnode, [('out_file', 'out_file')]),
        (orig_hdr, outputnode, [('out_file', 'bias_corrected')]),
        (binarize, outputnode, [('out_file', 'out_mask')]),
        (inu_n4, outputnode, [('bias_image', 'bias_image')])
=======
        (sstrip_orig_vol, binarize, [('out_file', 'in_file')]),
        (binarize, outputnode, [('out_file', 'out_mask')]),
        (inu_n4, outputnode, [('bias_image', 'bias_image')]),
>>>>>>> 347f2d80
    ])
    return workflow
<|MERGE_RESOLUTION|>--- conflicted
+++ resolved
@@ -7,11 +7,8 @@
 from nipype.pipeline import engine as pe
 from niworkflows.interfaces.utils import CopyHeader
 
-<<<<<<< HEAD
-def afni_wf(name='AFNISkullStripWorkflow', n4_nthreads=1):
-=======
-def afni_wf(name='AFNISkullStripWorkflow', unifize=True):
->>>>>>> 347f2d80
+
+def afni_wf(name='AFNISkullStripWorkflow', unifize=True, n4_nthreads=1):
     """
     Skull-stripping workflow
 
@@ -31,17 +28,12 @@
     outputnode = pe.Node(niu.IdentityInterface(
         fields=['bias_corrected', 'out_file', 'out_mask', 'bias_image']), name='outputnode')
 
-<<<<<<< HEAD
     inu_n4 = pe.Node(
         ants.N4BiasFieldCorrection(dimension=3, save_bias=True, num_threads=n4_nthreads),
         n_procs=n4_nthreads,
         name='inu_n4')
     orig_hdr = pe.Node(CopyHeader(), name='orig_hdr')
 
-=======
-    inu_n4 = pe.Node(ants.N4BiasFieldCorrection(dimension=3, save_bias=True),
-                     name='CorrectINU')
->>>>>>> 347f2d80
     sstrip = pe.Node(afni.SkullStrip(outputtype='NIFTI_GZ'), name='skullstrip')
     sstrip_orig_vol = pe.Node(afni.Calc(
         expr='a*step(b)', outputtype='NIFTI_GZ'), name='sstrip_orig_vol')
@@ -52,7 +44,7 @@
         inu_uni_0 = pe.Node(afni.Unifize(), name='Unifize_pre_skullstrip')
         inu_uni_1 = pe.Node(afni.Unifize(gm=True), name='Unifize_post_skullstrip')
         workflow.connect([
-            (inu_n4, inu_uni_0, [('output_image', 'in_file')]),
+            (orig_hdr, inu_uni_0, [('out_file', 'in_file')]),
             (inu_uni_0, sstrip, [('out_file', 'in_file')]),
             (sstrip_orig_vol, inu_uni_1, [('out_file', 'in_file')]),
             (inu_uni_1, outputnode, [('out_file', 'out_file')]),
@@ -60,10 +52,10 @@
         ])
     else:
         workflow.connect([
-            (inu_n4, sstrip, [('output_image', 'in_file')]),
+            (orig_hdr, sstrip, [('out_file', 'in_file')]),
             (sstrip, sstrip_orig_vol, [('out_file', 'in_file_b')]),
             (sstrip_orig_vol, outputnode, [('out_file', 'out_file')]),
-            (inu_n4, outputnode, [('output_image', 'bias_corrected')]),
+            (orig_hdr, outputnode, [('out_file', 'bias_corrected')]),
         ])
 
 
@@ -72,19 +64,8 @@
         (inputnode, sstrip_orig_vol, [('in_file', 'in_file_a')]),
         (inputnode, orig_hdr, [('in_file', 'hdr_file')]),
         (inputnode, inu_n4, [('in_file', 'input_image')]),
-<<<<<<< HEAD
-        (inu_n4, orig_hdr, [('output_image', 'in_file')]),
-        (orig_hdr, sstrip, [('out_file', 'in_file')]),
-        (sstrip, sstrip_orig_vol, [('out_file', 'in_file_b')]),
-        (sstrip_orig_vol, binarize, [('out_file', 'in_file')]),
-        (sstrip_orig_vol, outputnode, [('out_file', 'out_file')]),
-        (orig_hdr, outputnode, [('out_file', 'bias_corrected')]),
-        (binarize, outputnode, [('out_file', 'out_mask')]),
-        (inu_n4, outputnode, [('bias_image', 'bias_image')])
-=======
         (sstrip_orig_vol, binarize, [('out_file', 'in_file')]),
         (binarize, outputnode, [('out_file', 'out_mask')]),
         (inu_n4, outputnode, [('bias_image', 'bias_image')]),
->>>>>>> 347f2d80
     ])
     return workflow
