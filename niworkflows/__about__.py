--- conflicted
+++ resolved
@@ -16,82 +16,4 @@
     datetime.now().year)
 __credits__ = ['Oscar Esteban', 'Ross Blair', 'Shoshana L. Berleant',
                'Christopher J. Markiewicz', 'Chris Gorgolewski',
-<<<<<<< HEAD
-               'Russell A. Poldrack']
-__license__ = '3-clause BSD'
-__maintainer__ = 'Oscar Esteban'
-__email__ = 'code@oscaresteban.es'
-__status__ = 'Prototype'
-
-__description__ = """\
-NeuroImaging Workflows provides processing tools for magnetic \
-resonance images of the brain.\
-"""
-__longdesc__ = """\
-NeuroImaging Workflows (NIWorkflows) is a selection of image processing workflows \
-for magnetic resonance images of the brain. It is designed to provide an easily \
-accessible, state-of-the-art interface that is robust to differences in scan \
-acquisition protocols and that requires minimal user input. \
-This open-source neuroimaging data processing tool is being developed as a part of \
-the MRI image analysis and reproducibility platform offered by the CRN.\
-"""
-__url__ = 'https://github.com/poldracklab/{}'.format(__packagename__)
-
-DOWNLOAD_URL = (
-    'https://pypi.python.org/packages/source/{name[0]}/{name}/{name}-{ver}.tar.gz'.format(
-        name=__packagename__, ver=__version__))
-CLASSIFIERS = [
-    'Development Status :: 3 - Alpha',
-    'Intended Audience :: Science/Research',
-    'Topic :: Scientific/Engineering :: Image Recognition',
-    'License :: OSI Approved :: BSD License',
-    'Programming Language :: Python :: 3.5',
-    'Programming Language :: Python :: 3.6',
-    'Programming Language :: Python :: 3.7',
-]
-
-REQUIRES = [
-    'jinja2',
-    'matplotlib>=2.2.0',
-    'nilearn>=0.2.6,!=0.5.0,!=0.5.1',
-    'nipype>=1.1.6',
-    'packaging',
-    'pandas',
-    'pybids @ git+https://github.com/bids-standard/pybids.git@33c7b423bf52828f66512a996c62a432c78ab731',
-    'PyYAML',
-    'scikit-image',
-    'scipy',
-    'seaborn',
-    'svgutils',
-    'templateflow ~= 0.4.1rc1',
-]
-
-SETUP_REQUIRES = []
-REQUIRES += SETUP_REQUIRES
-
-LINKS_REQUIRES = [
-    'git+https://github.com/daavoo/pyntcloud.git#egg=pyntcloud-0.0.1',
-]
-TESTS_REQUIRES = [
-    'pytest',
-    'pytest-xdist',
-    'pytest-cov==2.5.1',
-    'coverage',
-]
-
-EXTRA_REQUIRES = {
-    'doc': [
-        'sphinx>=1.5.3',
-        'pydotplus',
-        'pydot>=1.2.3',
-    ],
-    'duecredit': ['duecredit'],
-    'pointclouds': ['pyntcloud'],
-    'tests': TESTS_REQUIRES,
-}
-
-# Enable a handle to install all extra dependencies at once
-EXTRA_REQUIRES['all'] = list(EXTRA_REQUIRES.values())
-=======
-               'Russell A. Poldrack']
->>>>>>> 44da8448
+               'Russell A. Poldrack']