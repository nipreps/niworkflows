# emacs: -*- mode: python; py-indent-offset: 4; indent-tabs-mode: nil -*-
# vi: set ft=python sts=4 ts=4 sw=4 et:
#
# Copyright 2021 The NiPreps Developers <nipreps@gmail.com>
#
# Licensed under the Apache License, Version 2.0 (the "License");
# you may not use this file except in compliance with the License.
# You may obtain a copy of the License at
#
#     http://www.apache.org/licenses/LICENSE-2.0
#
# Unless required by applicable law or agreed to in writing, software
# distributed under the License is distributed on an "AS IS" BASIS,
# WITHOUT WARRANTIES OR CONDITIONS OF ANY KIND, either express or implied.
# See the License for the specific language governing permissions and
# limitations under the License.
#
# We support and encourage derived works from this project, please read
# about our expectations at
#
#     https://www.nipreps.org/community/licensing/
#
"""Utilities for tracking and filtering spaces."""
import argparse
import attr
from collections import defaultdict
from itertools import product
from templateflow import api as _tfapi

NONSTANDARD_REFERENCES = [
    "T1w",
    "T2w",
    "anat",
    "fsnative",
    "func",
    "run",
    "sbref",
    "session",
    "individual",
    "dwi",
    "asl",
]
"""List of supported nonstandard reference spaces."""

NONSTANDARD_2D_REFERENCES = ["fsnative"]
"""List of supported nonstandard 2D reference spaces."""

FSAVERAGE_DENSITY = {
    "fsaverage3": "642",
    "fsaverage4": "2562",
    "fsaverage5": "10k",
    "fsaverage6": "41k",
    "fsaverage": "164k",
}
"""A map of legacy fsaverageX names to surface densities."""

FSAVERAGE_LEGACY = {v: k for k, v in FSAVERAGE_DENSITY.items()}
"""A map of surface densities to legacy fsaverageX names."""


@attr.s(slots=True, frozen=True)
class Reference:
    """
    Represent a (non)standard space specification.

    Examples
    --------
    >>> Reference('MNI152NLin2009cAsym')
    Reference(space='MNI152NLin2009cAsym', spec={})

    >>> Reference('MNI152NLin2009cAsym', {})
    Reference(space='MNI152NLin2009cAsym', spec={})

    >>> Reference('MNI152NLin2009cAsym', None)
    Reference(space='MNI152NLin2009cAsym', spec={})

    >>> Reference('MNI152NLin2009cAsym', {'res': 1})
    Reference(space='MNI152NLin2009cAsym', spec={'res': 1})

    >>> Reference('MNIPediatricAsym', {'cohort': '1'})
    Reference(space='MNIPediatricAsym', spec={'cohort': '1'})

    >>> Reference('func')
    Reference(space='func', spec={})

    >>> # Checks spaces with cohorts:
    >>> Reference('MNIPediatricAsym')  # doctest: +ELLIPSIS
    Traceback (most recent call last):
      ...
    ValueError: standard space "MNIPediatricAsym" is not fully defined.
    ...

    >>> Reference(space='MNI152Lin', spec={'cohort': 1})  # doctest: +ELLIPSIS
    Traceback (most recent call last):
      ...
    ValueError: standard space "MNI152Lin" does not accept ...

    >>> Reference('MNIPediatricAsym', {'cohort': '100'})  # doctest: +ELLIPSIS
    Traceback (most recent call last):
      ...
    ValueError: standard space "MNIPediatricAsym" does not contain ...

    >>> Reference('MNIPediatricAsym', 'blah')  # doctest: +ELLIPSIS
    Traceback (most recent call last):
      ...
    TypeError: ...

    >>> Reference('shouldraise')  # doctest: +ELLIPSIS
    Traceback (most recent call last):
      ...
    ValueError: space identifier "shouldraise" is invalid.
    ...

    >>> # Check standard property
    >>> Reference('func').standard
    False
    >>> Reference('MNI152Lin').standard
    True
    >>> Reference('MNIPediatricAsym', {'cohort': 1}).standard
    True

    >>> # Check dim property
    >>> Reference('func').dim
    3
    >>> Reference('MNI152NLin6Asym').dim
    3
    >>> Reference('fsnative').dim
    2
    >>> Reference('onavg').dim
    2

    >>> # Equality/inequality checks
    >>> Reference('func') == Reference('func')
    True
    >>> Reference('func') != Reference('MNI152Lin')
    True
    >>> Reference('MNI152Lin', {'res': 1}) == Reference('MNI152Lin', {'res': 1})
    True
    >>> Reference('MNI152Lin', {'res': 1}) == Reference('MNI152Lin', {'res': 2})
    False
    >>> sp1 = Reference('MNIPediatricAsym', {'cohort': 1})
    >>> sp2 = Reference('MNIPediatricAsym', {'cohort': 2})
    >>> sp1 == sp2
    False
    >>> sp1 = Reference('MNIPediatricAsym', {'res': 1, 'cohort': 1})
    >>> sp2 = Reference('MNIPediatricAsym', {'cohort': 1, 'res': 1})
    >>> sp1 == sp2
    True

    """

    _standard_spaces = tuple(_tfapi.templates())
    _spaces_2d = tuple(_tfapi.templates(suffix="sphere"))

    space = attr.ib(default=None, type=str)
    """Name designating this space."""
    spec = attr.ib(
        factory=dict,
        validator=attr.validators.optional(attr.validators.instance_of(dict)),
    )
    """The dictionary of specs."""
    standard = attr.ib(default=False, repr=False, type=bool)
    """Whether this space is standard or not."""
    cifti = attr.ib(default=False, repr=False, type=bool)
    """Whether this space is a CIFTI space or not."""
    dim = attr.ib(default=3, repr=False, type=int)
    """Dimensionality of the sampling manifold."""

    def __attrs_post_init__(self):
        """Extract cohort out of spec."""
        if self.spec is None:
            object.__setattr__(self, "spec", {})

        if self.space.startswith("fsaverage"):
            space = self.space
            object.__setattr__(self, "space", "fsaverage")

            if "den" not in self.spec or space != "fsaverage":
                spec = self.spec.copy()
                spec["den"] = FSAVERAGE_DENSITY[space]
                object.__setattr__(self, "spec", spec)

<<<<<<< HEAD
        # XXX: This won't cover dhcpAsym, dhcpSym, or onavg
        if self.space.startswith("fs"):
=======
        if (self.space in self._spaces_2d) or (self.space in NONSTANDARD_2D_REFERENCES):
>>>>>>> 1f9a0cf6
            object.__setattr__(self, "dim", 2)

        if self.space in self._standard_spaces:
            object.__setattr__(self, "standard", True)

        if "volspace" in self.spec:
            object.__setattr__(self, "cifti", True)

        if "volspace" in self.spec:
            volspace = self.spec["volspace"]
            if (self.space in self._standard_spaces) and (volspace not in self._standard_spaces):
                raise ValueError(
                    f"Surface space ({self.space}) is a standard space, "
                    f"but volume space ({volspace}) is not. "
                    "Mixing standard and non-standard spaces is not currently allowed."
                )
            elif (self.space not in self._standard_spaces) and (volspace in self._standard_spaces):
                raise ValueError(
                    f"Surface space ({self.space}) is a non-standard space, "
                    f"but volume space ({volspace}) is a standard space. "
                    "Mixing standard and non-standard spaces is not currently allowed."
                )

        # Check that cohort is handled appropriately
        _cohorts = ["%s" % t for t in _tfapi.TF_LAYOUT.get_cohorts(template=self.space)]
        if "cohort" in self.spec:
            if not _cohorts:
                raise ValueError(
                    'standard space "%s" does not accept a cohort '
                    "specification." % self.space
                )

            if str(self.spec["cohort"]) not in _cohorts:
                raise ValueError(
                    'standard space "%s" does not contain any cohort '
                    'named "%s".' % (self.space, self.spec["cohort"])
                )
        elif _cohorts:
            _cohorts = ", ".join(['"cohort-%s"' % c for c in _cohorts])
            raise ValueError(
                'standard space "%s" is not fully defined.\n'
                "Set a valid cohort selector from: %s." % (self.space, _cohorts)
            )

        # Check that cohort is handled appropriately for the volume template if necessary
        if "volspace" in self.spec:
            _cohorts = [
                "%s" % t for t in _tfapi.TF_LAYOUT.get_cohorts(template=self.spec["volspace"])
            ]
            if "volcohort" in self.spec:
                if not _cohorts:
                    raise ValueError(
                        'standard space "%s" does not accept a cohort '
                        "specification." % self.spec["volspace"]
                    )

                if str(self.spec["volcohort"]) not in _cohorts:
                    raise ValueError(
                        'standard space "%s" does not contain any cohort '
                        'named "%s".' % (self.spec["volspace"], self.spec["volcohort"])
                    )
            elif _cohorts:
                _cohorts = ", ".join(['"cohort-%s"' % c for c in _cohorts])
                raise ValueError(
                    'standard space "%s" is not fully defined.\n'
                    "Set a valid cohort selector from: %s." % (self.spec["volspace"], _cohorts)
                )

    @property
    def fullname(self):
        """
        Generate a full-name combining cohort.

        Examples
        --------
        >>> Reference('MNI152Lin').fullname
        'MNI152Lin'

        >>> Reference('MNIPediatricAsym', {'cohort': 1}).fullname
        'MNIPediatricAsym:cohort-1'

        """
        name = self.space

        if "cohort" in self.spec:
            name += f":cohort-{self.spec['cohort']}"

        if "volspace" in self.spec:
            name += f"::{self.spec['volspace']}"
            if "volcohort" in self.spec:
                name += f":cohort-{self.spec['volcohort']}"

        return name

    @property
    def legacyname(self):
        """
        Generate a legacy name for fsaverageX spaces.

        Examples
        --------
        >>> Reference(space='fsaverage')
        Reference(space='fsaverage', spec={'den': '164k'})
        >>> Reference(space='fsaverage').legacyname
        'fsaverage'
        >>> Reference(space='fsaverage6')
        Reference(space='fsaverage', spec={'den': '41k'})
        >>> Reference(space='fsaverage6').legacyname
        'fsaverage6'
        >>> # Overwrites density of legacy "fsaverage" specifications
        >>> Reference(space='fsaverage6', spec={'den': '10k'})
        Reference(space='fsaverage', spec={'den': '41k'})
        >>> Reference(space='fsaverage6', spec={'den': '10k'}).legacyname
        'fsaverage6'
        >>> # Return None if no legacy space
        >>> Reference(space='fsaverage', spec={'den': '30k'}).legacyname is None
        True

        """
        if self.space == "fsaverage" and self.spec["den"] in FSAVERAGE_LEGACY:
            return FSAVERAGE_LEGACY[self.spec["den"]]

    @space.validator
    def _check_name(self, attribute, value):
        if value.startswith("fsaverage"):
            return
        valid = list(self._standard_spaces) + NONSTANDARD_REFERENCES
        if value not in valid:
            raise ValueError(
                'space identifier "%s" is invalid.\nValid '
                "identifiers are: %s" % (value, ", ".join(valid))
            )

    def __str__(self):
        """
        Format this reference.

        Examples
        --------
        >>> str(Reference(space='MNIPediatricAsym', spec={'cohort': 2, 'res': 1}))
        'MNIPediatricAsym:cohort-2:res-1'

        """
        return ":".join(
            [self.space] + ["-".join((k, str(v))) for k, v in sorted(self.spec.items())]
        )

    @classmethod
    def from_string(cls, value):
        """
        Parse a string to generate the corresponding list of References.

        .. testsetup::

            >>> if PY_VERSION < (3, 6):
            ...     pytest.skip("This doctest does not work on python <3.6")

        Parameters
        ----------
        value: :obj:`str`
            A string containing a space specification following *fMRIPrep*'s
            language for ``--output-spaces``
            (e.g., ``MNIPediatricAsym:cohort-1:cohort-2:res-1:res-2``).

        Returns
        -------
        spaces : :obj:`list` of :obj:`Reference`
            A list of corresponding spaces given the input string.

        Examples
        --------
        >>> Reference.from_string("MNI152NLin2009cAsym")
        [Reference(space='MNI152NLin2009cAsym', spec={})]

        >>> # Bad space name
        >>> Reference.from_string("shouldraise")
        Traceback (most recent call last):
          ...
        ValueError: space identifier "shouldraise" is invalid.
        ...

        >>> # Missing cohort
        >>> Reference.from_string("MNIPediatricAsym")
        Traceback (most recent call last):
          ...
        ValueError: standard space "MNIPediatricAsym" is not fully defined.
        ...

        >>> Reference.from_string("MNIPediatricAsym:cohort-1")
        [Reference(space='MNIPediatricAsym', spec={'cohort': '1'})]

        >>> Reference.from_string(
        ...     "MNIPediatricAsym:cohort-1:cohort-2"
        ... )  # doctest: +NORMALIZE_WHITESPACE
        [Reference(space='MNIPediatricAsym', spec={'cohort': '1'}),
         Reference(space='MNIPediatricAsym', spec={'cohort': '2'})]

        >>> Reference.from_string("fsaverage:den-10k:den-164k")  # doctest: +NORMALIZE_WHITESPACE
        [Reference(space='fsaverage', spec={'den': '10k'}),
         Reference(space='fsaverage', spec={'den': '164k'})]

        >>> Reference.from_string(
        ...     "MNIPediatricAsym:cohort-5:cohort-6:res-2"
        ... )  # doctest: +NORMALIZE_WHITESPACE
        [Reference(space='MNIPediatricAsym', spec={'cohort': '5', 'res': '2'}),
         Reference(space='MNIPediatricAsym', spec={'cohort': '6', 'res': '2'})]

        >>> Reference.from_string(
        ...     "MNIPediatricAsym:cohort-5:cohort-6:res-2:res-iso1.6mm"
        ... )  # doctest: +NORMALIZE_WHITESPACE
        [Reference(space='MNIPediatricAsym', spec={'cohort': '5', 'res': '2'}),
         Reference(space='MNIPediatricAsym', spec={'cohort': '5', 'res': 'iso1.6mm'}),
         Reference(space='MNIPediatricAsym', spec={'cohort': '6', 'res': '2'}),
         Reference(space='MNIPediatricAsym', spec={'cohort': '6', 'res': 'iso1.6mm'})]

        >>> Reference.from_string(
        ...     "dhcpAsym:cohort-42:den-32k::dhcpVol:cohort-44:res-2"
        ... )  # doctest: +NORMALIZE_WHITESPACE
        [Reference(space='dhcpAsym', spec={'cohort': '42', 'den': '32k', 'volspace': 'dhcpVol',
        'volcohort': '44', 'res': '2'})]

        """
        volume_value = None
        if "::" in value:
            # CIFTI definition with both surface and volume spaces defined
            value, volume_value = value.split("::")
            # We treat the surface space definition as the "primary" space
            _args = value.split(":")

        _args = value.split(":")
        spec = defaultdict(list, {})
        for modifier in _args[1:]:
            mitems = modifier.split("-", 1)
            spec[mitems[0]].append(len(mitems) == 1 or mitems[1])

        if volume_value:
            # Tack on the volume space definition to the surface space definition
            volume_args = volume_value.split(":")
            # There are two special entities to prevent overloading: volspace and volcohort
            spec["volspace"] = [volume_args[0]]
            for modifier in volume_args[1:]:
                mitems = modifier.split("-", 1)
                if mitems[0] == "cohort":
                    mitems[0] = "volcohort"
                spec[mitems[0]].append(len(mitems) == 1 or mitems[1])

        allspecs = _expand_entities(spec)

        return [cls(_args[0], s) for s in allspecs]


class SpatialReferences:
    """
    Manage specifications of spatial references.

    Examples
    --------
    >>> sp = SpatialReferences([
    ...     'func',
    ...     'fsnative',
    ...     'MNI152NLin2009cAsym',
    ...     'anat',
    ...     'fsaverage5',
    ...     'fsaverage6',
    ...     ('MNIPediatricAsym', {'cohort': '2'}),
    ...     ('MNI152NLin2009cAsym', {'res': 2}),
    ...     ('MNI152NLin2009cAsym', {'res': 1}),
    ... ])
    >>> sp.get_spaces(standard=False)
    ['func', 'fsnative', 'anat']

    >>> sp.get_spaces(standard=False, dim=(3,))
    ['func', 'anat']

    >>> sp.get_spaces(nonstandard=False)
    ['MNI152NLin2009cAsym', 'fsaverage', 'MNIPediatricAsym:cohort-2']

    >>> sp.get_spaces(nonstandard=False, dim=(3,))
    ['MNI152NLin2009cAsym', 'MNIPediatricAsym:cohort-2']

    >>> sp.get_fs_spaces()
    ['fsnative', 'fsaverage5', 'fsaverage6']

    >>> sp.get_standard(full_spec=True)  # doctest: +NORMALIZE_WHITESPACE
    [Reference(space='fsaverage', spec={'den': '10k'}),
     Reference(space='fsaverage', spec={'den': '41k'}),
     Reference(space='MNI152NLin2009cAsym', spec={'res': 2}),
     Reference(space='MNI152NLin2009cAsym', spec={'res': 1})]

    >>> sp.is_cached()
    False
    >>> sp.cached  # doctest: +ELLIPSIS
    Traceback (most recent call last):
     ...
    ValueError: References have not ...

    >>> sp.checkpoint()
    >>> sp.is_cached()
    True
    >>> sp.cached.references  # doctest: +NORMALIZE_WHITESPACE
    [Reference(space='func', spec={}),
     Reference(space='fsnative', spec={}),
     Reference(space='MNI152NLin2009cAsym', spec={}),
     Reference(space='anat', spec={}),
     Reference(space='fsaverage', spec={'den': '10k'}),
     Reference(space='fsaverage', spec={'den': '41k'}),
     Reference(space='MNIPediatricAsym', spec={'cohort': '2'}),
     Reference(space='MNI152NLin2009cAsym', spec={'res': 2}),
     Reference(space='MNI152NLin2009cAsym', spec={'res': 1})]

    >>> sp.cached.get_fs_spaces()
    ['fsnative', 'fsaverage5', 'fsaverage6']

    >>> sp.add(('MNIPediatricAsym', {'cohort': '2'}))
    >>> sp.get_spaces(nonstandard=False, dim=(3,))
    ['MNI152NLin2009cAsym', 'MNIPediatricAsym:cohort-2']

    >>> sp += [('MNIPediatricAsym', {'cohort': '2'})]  # doctest: +ELLIPSIS
    Traceback (most recent call last):
      ...
    ValueError: space ...

    >>> sp += [('MNIPediatricAsym', {'cohort': '1'})]
    >>> sp.get_spaces(nonstandard=False, dim=(3,))
    ['MNI152NLin2009cAsym', 'MNIPediatricAsym:cohort-2', 'MNIPediatricAsym:cohort-1']

    >>> sp.insert(0, ('MNIPediatricAsym', {'cohort': '3'}))
    >>> sp.get_spaces(nonstandard=False, dim=(3,))  # doctest: +NORMALIZE_WHITESPACE
    ['MNIPediatricAsym:cohort-3',
     'MNI152NLin2009cAsym',
     'MNIPediatricAsym:cohort-2',
     'MNIPediatricAsym:cohort-1']

    >>> sp.insert(0, ('MNIPediatricAsym', {'cohort': '3'}))  # doctest: +ELLIPSIS
    Traceback (most recent call last):
      ...
    ValueError: space ...

    >>> sp.checkpoint()  # doctest: +ELLIPSIS
    Traceback (most recent call last):
     ...
    ValueError: References have already ...

    >>> sp.checkpoint(force=True)
    >>> sp.cached.references  # doctest: +NORMALIZE_WHITESPACE
    [Reference(space='MNIPediatricAsym', spec={'cohort': '3'}),
     Reference(space='func', spec={}),
     Reference(space='fsnative', spec={}),
     Reference(space='MNI152NLin2009cAsym', spec={}),
     Reference(space='anat', spec={}),
     Reference(space='fsaverage', spec={'den': '10k'}),
     Reference(space='fsaverage', spec={'den': '41k'}),
     Reference(space='MNIPediatricAsym', spec={'cohort': '2'}),
     Reference(space='MNI152NLin2009cAsym', spec={'res': 2}),
     Reference(space='MNI152NLin2009cAsym', spec={'res': 1}),
     Reference(space='MNIPediatricAsym', spec={'cohort': '1'})]

    """

    __slots__ = ("_refs", "_cached")
    standard_spaces = tuple(_tfapi.templates())
    """List of supported standard reference spaces."""

    @staticmethod
    def check_space(space):
        """Build a :class:`Reference` object."""
        try:
            if isinstance(space, Reference):
                return space
        except IndexError:
            pass

        spec = {}
        if not isinstance(space, str):
            try:
                spec = space[1] or {}
            except IndexError:
                pass
            except TypeError:
                space = (None,)

            space = space[0]
        return Reference(space, spec)

    def __init__(self, spaces=None, checkpoint=False):
        """
        Maintain the bookkeeping of spaces and templates.

        Internal spaces are normalizations required for pipeline execution which
        can vary based on user arguments.
        Output spaces are desired user outputs.
        """
        self._refs = []
        self._cached = None
        if spaces is not None:
            if isinstance(spaces, str):
                spaces = [spaces]
            self.__iadd__(spaces)

            if checkpoint is True:
                self.checkpoint()

    def __iadd__(self, b):
        """Append a list of transforms to the internal list."""
        if not isinstance(b, (list, tuple)):
            raise TypeError("Must be a list.")

        for space in b:
            self.append(space)
        return self

    def __contains__(self, item):
        """Implement the ``in`` builtin."""
        if not self.references:
            return False
        item = self.check_space(item)
        for s in self.references:
            if s == item:
                return True
        return False

    def __str__(self):
        """
        Representation of this object.

        Examples
        --------
        >>> print(SpatialReferences())
        Spatial References: <none>.

        >>> print(SpatialReferences(['MNI152NLin2009cAsym']))
        Spatial References: MNI152NLin2009cAsym

        >>> print(SpatialReferences(['MNI152NLin2009cAsym', 'fsaverage5']))
        Spatial References: MNI152NLin2009cAsym, fsaverage:den-10k

        """
        spaces = ", ".join([str(s) for s in self.references]) or "<none>."
        return "Spatial References: %s" % spaces

    @property
    def references(self):
        """Get all specified references."""
        return self._refs

    @property
    def cached(self):
        """Get cached spaces, raise error if not cached."""
        if not self.is_cached():
            raise ValueError("References have not been cached")
        return self._cached

    def is_cached(self):
        return self._cached is not None

    def checkpoint(self, force=False):
        """Cache and freeze current spaces to separate attribute."""
        if self.is_cached() and not force:
            raise ValueError("References have already been cached")
        self._cached = self.__class__(self.references)

    def add(self, value):
        """Add one more space, without erroring if it exists."""
        if value not in self:
            self._refs += [self.check_space(value)]

    def append(self, value):
        """Concatenate one more space."""
        if value not in self:
            self._refs += [self.check_space(value)]
            return

        raise ValueError('space "%s" already in spaces.' % str(value))

    def insert(self, index, value, error=True):
        """Concatenate one more space."""
        if value not in self:
            self._refs.insert(index, self.check_space(value))
        elif error is True:
            raise ValueError('space "%s" already in spaces.' % str(value))

    def get_spaces(self, standard=True, nonstandard=True, dim=(2, 3)):
        """
        Return space names.

        Parameters
        ----------
        standard : :obj:`bool`, optional
            Return standard spaces.
        nonstandard : :obj:`bool`, optional
            Return nonstandard spaces.
        dim : :obj:`tuple`, optional
            Desired dimensions of the standard spaces (default is ``(2, 3)``)

        Examples
        --------
        >>> spaces = SpatialReferences(['MNI152NLin6Asym', ("fsaverage", {"den": "10k"})])
        >>> spaces.get_spaces()
        ['MNI152NLin6Asym', 'fsaverage']

        >>> spaces.get_spaces(standard=False)
        []

        >>> spaces.get_spaces(dim=(3,))
        ['MNI152NLin6Asym']

        >>> spaces.add(('MNI152NLin6Asym', {'res': '2'}))
        >>> spaces.get_spaces()
        ['MNI152NLin6Asym', 'fsaverage']

        >>> spaces.add(('func', {}))
        >>> spaces.get_spaces()
        ['MNI152NLin6Asym', 'fsaverage', 'func']

        >>> spaces.get_spaces(nonstandard=False)
        ['MNI152NLin6Asym', 'fsaverage']

        >>> spaces.get_spaces(standard=False)
        ['func']

        """
        out = []
        for s in self.references:
            if (
                s.fullname not in out
                and (s.standard is standard or s.standard is not nonstandard)
                and s.dim in dim
            ):
                out.append(s.fullname)
        return out

    def get_standard(self, full_spec=False, dim=(2, 3)):
        """
        Return output spaces.

        Parameters
        ----------
        full_spec : :obj:`bool`
            Return only fully-specified standard references (i.e., they must either
            have density or resolution set).
        dim : :obj:`tuple`, optional
            Desired dimensions of the standard spaces (default is ``(2, 3)``)

        """
        if not full_spec:
            return [s for s in self.references if s.standard and s.dim in dim]

        return [
            s
            for s in self.references
            if s.standard
            and s.dim in dim
            and (hasspec("res", s.spec) or hasspec("den", s.spec))
        ]

    def get_nonstandard(self, full_spec=False, dim=(2, 3)):
        """Return nonstandard spaces."""
        if not full_spec:
            return [s.space for s in self.references if not s.standard and s.dim in dim]
        return [
            s.space
            for s in self.references
            if not s.standard
            and s.dim in dim
            and (hasspec("res", s.spec) or hasspec("den", s.spec))
        ]

    def get_fs_spaces(self):
        """
        Return FreeSurfer spaces.

        Discards nonlegacy fsaverage values (i.e., with nonstandard density value).

        Examples
        --------
        >>> SpatialReferences([
        ...     'fsnative',
        ...     'fsaverage6',
        ...     'fsaverage5',
        ...     'MNI152NLin6Asym',
        ... ]).get_fs_spaces()
        ['fsnative', 'fsaverage6', 'fsaverage5']

        >>> SpatialReferences([
        ...     'fsnative',
        ...     'fsaverage6',
        ...     Reference(space='fsaverage', spec={'den': '30k'})
        ... ]).get_fs_spaces()
        ['fsnative', 'fsaverage6']

        """
        return [
            s.legacyname or s.space
            for s in self.references
            if s.legacyname or s.space == "fsnative"
        ]


class OutputReferencesAction(argparse.Action):
    """Parse spatial references."""

    def __call__(self, parser, namespace, values, option_string=None):
        """Execute parser."""
        spaces = getattr(namespace, self.dest) or SpatialReferences()
        if not values:
            # option was called without any output spaces, so user does not want outputs
            spaces.checkpoint()
        for val in values:
            val = val.rstrip(":")
            if (
                val not in NONSTANDARD_REFERENCES
                and not val.split(":")[0].startswith("fs")
                and ":res-" not in val
                and ":resolution-" not in val
            ):
                # by default, explicitly set volumetric resolution to native
                # relevant discussions:
                # https://github.com/nipreps/niworkflows/pull/457#discussion_r375510227
                # https://github.com/nipreps/niworkflows/pull/494
                val = ":".join((val, "res-native"))
            for sp in Reference.from_string(val):
                spaces.add(sp)
        setattr(namespace, self.dest, spaces)


def hasspec(value, specs):
    """Check whether any of the keys are in a dict."""
    for s in specs:
        if s in value:
            return True
    return False


def format_reference(in_tuple):
    """
    Format a spatial reference given as a tuple.

    Examples
    --------
    >>> format_reference(('MNI152Lin', {'res': 1}))
    'MNI152Lin_res-1'
    >>> format_reference(('MNIPediatricAsym:cohort-2', {'res': 2}))
    'MNIPediatricAsym_cohort-2_res-2'

    """
    out = in_tuple[0].split(":")
    res = in_tuple[1].get("res", None) or in_tuple[1].get("resolution", None)
    if res:
        out.append("-".join(("res", str(res))))
    return "_".join(out)


def reference2dict(in_tuple):
    """
    Split a spatial reference given as a tuple into a dictionary.

    Examples
    --------
    >>> reference2dict(('MNIPediatricAsym:cohort-2', {'res': 2}))
    {'space': 'MNIPediatricAsym', 'cohort': '2', 'resolution': '2'}

    >>> reference2dict(('MNIPediatricAsym:cohort-2', {'res': 2, 'resolution': 1}))
    {'space': 'MNIPediatricAsym', 'cohort': '2', 'resolution': '1'}

    >>> reference2dict(('MNIPediatricAsym:cohort-2', {'res': 2, 'den': '91k'}))
    {'space': 'MNIPediatricAsym', 'cohort': '2', 'resolution': '2', 'density': '91k'}

    """
    tpl_entities = ("space", "cohort")
    retval = {
        tpl_entities[i]: v.split("-")[i] for i, v in enumerate(in_tuple[0].split(":"))
    }
    retval.update(
        {
            "resolution" if k == "res" else "density" if k == "den" else k: f"{v}"
            for k, v in in_tuple[1].items()
        }
    )
    return retval


def _expand_entities(entities):
    """
    Generate multiple replacement queries based on all combinations of values.

    Ported from PyBIDS


    .. testsetup::

        >>> if PY_VERSION < (3, 6):
        ...     pytest.skip("This doctest does not work on python <3.6")

    Examples
    --------
    >>> entities = {'subject': ['01', '02'], 'session': ['1', '2'], 'task': ['rest', 'finger']}
    >>> _expand_entities(entities)  # doctest: +NORMALIZE_WHITESPACE
    [{'subject': '01', 'session': '1', 'task': 'rest'},
     {'subject': '01', 'session': '1', 'task': 'finger'},
     {'subject': '01', 'session': '2', 'task': 'rest'},
     {'subject': '01', 'session': '2', 'task': 'finger'},
     {'subject': '02', 'session': '1', 'task': 'rest'},
     {'subject': '02', 'session': '1', 'task': 'finger'},
     {'subject': '02', 'session': '2', 'task': 'rest'},
     {'subject': '02', 'session': '2', 'task': 'finger'}]

    """
    keys = list(entities.keys())
    values = list(product(*[entities[k] for k in keys]))
    return [{k: v for k, v in zip(keys, combs)} for combs in values]<|MERGE_RESOLUTION|>--- conflicted
+++ resolved
@@ -180,12 +180,7 @@
                 spec["den"] = FSAVERAGE_DENSITY[space]
                 object.__setattr__(self, "spec", spec)
 
-<<<<<<< HEAD
-        # XXX: This won't cover dhcpAsym, dhcpSym, or onavg
-        if self.space.startswith("fs"):
-=======
         if (self.space in self._spaces_2d) or (self.space in NONSTANDARD_2D_REFERENCES):
->>>>>>> 1f9a0cf6
             object.__setattr__(self, "dim", 2)
 
         if self.space in self._standard_spaces:
