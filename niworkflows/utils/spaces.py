--- conflicted
+++ resolved
@@ -188,32 +188,27 @@
         if self.space in self._standard_spaces:
             object.__setattr__(self, 'standard', True)
 
-<<<<<<< HEAD
-        if "volspace" in self.spec:
-            object.__setattr__(self, "cifti", True)
-
-        if "volspace" in self.spec:
-            volspace = self.spec["volspace"]
+        if 'volspace' in self.spec:
+            object.__setattr__(self, 'cifti', True)
+
+        if 'volspace' in self.spec:
+            volspace = self.spec['volspace']
             if (self.space in self._standard_spaces) and (volspace not in self._standard_spaces):
                 raise ValueError(
-                    f"Surface space ({self.space}) is a standard space, "
-                    f"but volume space ({volspace}) is not. "
-                    "Mixing standard and non-standard spaces is not currently allowed."
+                    f'Surface space ({self.space}) is a standard space, '
+                    f'but volume space ({volspace}) is not. '
+                    'Mixing standard and non-standard spaces is not currently allowed.'
                 )
             elif (self.space not in self._standard_spaces) and (volspace in self._standard_spaces):
                 raise ValueError(
-                    f"Surface space ({self.space}) is a non-standard space, "
-                    f"but volume space ({volspace}) is a standard space. "
-                    "Mixing standard and non-standard spaces is not currently allowed."
+                    f'Surface space ({self.space}) is a non-standard space, '
+                    f'but volume space ({volspace}) is a standard space. '
+                    'Mixing standard and non-standard spaces is not currently allowed.'
                 )
 
         # Check that cohort is handled appropriately
-        _cohorts = ["%s" % t for t in _tfapi.TF_LAYOUT.get_cohorts(template=self.space)]
-        if "cohort" in self.spec:
-=======
         _cohorts = [f'{t}' for t in _tfapi.TF_LAYOUT.get_cohorts(template=self.space)]
         if 'cohort' in self.spec:
->>>>>>> 72327c5e
             if not _cohorts:
                 raise ValueError(
                     f'standard space "{self.space}" does not accept a cohort specification.'
@@ -232,15 +227,15 @@
             )
 
         # Check that cohort is handled appropriately for the volume template if necessary
-        if "volspace" in self.spec:
+        if 'volspace' in self.spec:
             _cohorts = [
-                "%s" % t for t in _tfapi.TF_LAYOUT.get_cohorts(template=self.spec["volspace"])
+                f'{t}' for t in _tfapi.TF_LAYOUT.get_cohorts(template=self.spec['volspace'])
             ]
-            if "volcohort" in self.spec:
+            if 'volcohort' in self.spec:
                 if not _cohorts:
                     raise ValueError(
                         'standard space "%s" does not accept a cohort '
-                        "specification." % self.spec["volspace"]
+                        'specification.' % self.spec['volspace']
                     )
 
                 if str(self.spec["volcohort"]) not in _cohorts:
@@ -249,10 +244,10 @@
                         'named "%s".' % (self.spec["volspace"], self.spec["volcohort"])
                     )
             elif _cohorts:
-                _cohorts = ", ".join(['"cohort-%s"' % c for c in _cohorts])
+                _cohorts = ', '.join(['"cohort-%s"' % c for c in _cohorts])
                 raise ValueError(
                     'standard space "%s" is not fully defined.\n'
-                    "Set a valid cohort selector from: %s." % (self.spec["volspace"], _cohorts)
+                    'Set a valid cohort selector from: %s.' % (self.spec['volspace'], _cohorts)
                 )
 
     @property
@@ -269,23 +264,17 @@
         'MNIPediatricAsym:cohort-1'
 
         """
-<<<<<<< HEAD
         name = self.space
 
-        if "cohort" in self.spec:
-            name += f":cohort-{self.spec['cohort']}"
-
-        if "volspace" in self.spec:
-            name += f"::{self.spec['volspace']}"
-            if "volcohort" in self.spec:
-                name += f":cohort-{self.spec['volcohort']}"
+        if 'cohort' in self.spec:
+            name += f':cohort-{self.spec['cohort']}'
+
+        if 'volspace' in self.spec:
+            name += f'::{self.spec['volspace']}'
+            if 'volcohort' in self.spec:
+                name += f':cohort-{self.spec['volcohort']}'
 
         return name
-=======
-        if 'cohort' not in self.spec:
-            return self.space
-        return f'{self.space}:cohort-{self.spec["cohort"]}'
->>>>>>> 72327c5e
 
     @property
     def legacyname(self):
@@ -415,18 +404,14 @@
         'volcohort': '44', 'volres': '2'})]
 
         """
-<<<<<<< HEAD
         volume_value = None
-        if "::" in value:
+        if '::' in value:
             # CIFTI definition with both surface and volume spaces defined
-            value, volume_value = value.split("::")
-            # We treat the surface space definition as the "primary" space
-            _args = value.split(":")
-
-        _args = value.split(":")
-=======
+            value, volume_value = value.split('::')
+            # We treat the surface space definition as the 'primary' space
+            _args = value.split(':')
+
         _args = value.split(':')
->>>>>>> 72327c5e
         spec = defaultdict(list, {})
         for modifier in _args[1:]:
             mitems = modifier.split('-', 1)
@@ -434,12 +419,12 @@
 
         if volume_value:
             # Tack on the volume space definition to the surface space definition
-            volume_args = volume_value.split(":")
+            volume_args = volume_value.split(':')
             # There are two special entities to prevent overloading: volspace and volcohort
-            spec["volspace"] = [volume_args[0]]
+            spec['volspace'] = [volume_args[0]]
             for modifier in volume_args[1:]:
-                mitems = modifier.split("-", 1)
-                spec[f"vol{mitems[0]}"].append(len(mitems) == 1 or mitems[1])
+                mitems = modifier.split('-', 1)
+                spec[f'vol{mitems[0]}'].append(len(mitems) == 1 or mitems[1])
 
         allspecs = _expand_entities(spec)
 
@@ -747,16 +732,8 @@
         if not full_spec:
             return out
 
-<<<<<<< HEAD
         out = [s for s in out if hasspec("res", s.spec) or hasspec("den", s.spec)]
         return out
-=======
-        return [
-            s
-            for s in self.references
-            if s.standard and s.dim in dim and (hasspec('res', s.spec) or hasspec('den', s.spec))
-        ]
->>>>>>> 72327c5e
 
     def get_nonstandard(self, full_spec=False, dim=(2, 3), cifti=(True, False)):
         """Return nonstandard output spaces.
@@ -775,21 +752,10 @@
         out = [s for s in out if s.dim in dim]
         out = [s for s in out if s.cifti in cifti]
         if not full_spec:
-<<<<<<< HEAD
             return out
 
-        out = [s for s in out if hasspec("res", s.spec) or hasspec("den", s.spec)]
+        out = [s for s in out if hasspec('res', s.spec) or hasspec('den', s.spec)]
         return out
-=======
-            return [s.space for s in self.references if not s.standard and s.dim in dim]
-        return [
-            s.space
-            for s in self.references
-            if not s.standard
-            and s.dim in dim
-            and (hasspec('res', s.spec) or hasspec('den', s.spec))
-        ]
->>>>>>> 72327c5e
 
     def get_fs_spaces(self):
         """
